--- conflicted
+++ resolved
@@ -48,10 +48,6 @@
         uses: actions/setup-python@v5
         with:
           python-version: '3.11'
-<<<<<<< HEAD
-=======
-          # cache: 'pip'
->>>>>>> 60f14681
 
       - name: Load cached Poetry installation
         id: cached-poetry
@@ -89,31 +85,7 @@
             dist
             req
 
-<<<<<<< HEAD
       - name: Add artifact to release
-=======
-  unittests:
-    needs: build-nuvlaedge
-    runs-on: ubuntu-latest
-
-    steps:
-      - uses: actions/checkout@v3
-        with:
-          fetch-depth: 0
-
-      - name: SetUp python interpreter
-        uses: actions/setup-python@v4
-        with:
-          python-version: '3.11'
-          # cache: 'pip'
-
-      - name: Download requirements
-        uses: actions/download-artifact@v3
-        with:
-          name: ${{github.ref_name}}
-
-      - name: Install Tox
->>>>>>> 60f14681
         run: |
           echo "Uploading artifacts to release ${{ needs.trigger-release.outputs.tag_name }}"
           gh release upload ${{ needs.trigger-release.outputs.tag_name }} ./dist/*.whl
@@ -188,4 +160,6 @@
             sixsq/${{ github.event.repository.name }}:${{ github.ref_name }},
             sixsq/${{ github.event.repository.name }}:latest
           cache-from: type=gha
-          cache-to: type=gha,mode=max+          cache-to: type=gha,mode=max
+
+
