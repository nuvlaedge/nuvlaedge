# syntax=docker/dockerfile:1.4

ARG ALPINE_MAJ_MIN_VERSION="3.18"
ARG PYTHON_MAJ_MIN_VERSION="3.11"
ARG GOLANG_VERSION="1.20.4"
ARG PYTHON_CRYPTOGRAPHY_VERSION="41.0.3"
ARG PYTHON_BCRYPT_VERSION="4.0.1"
ARG PYTHON_NACL_VERSION="1.5.0"
ARG JOB_LITE_VERSION="3.9.1"
ARG JOB_LITE_IMG_ORG="nuvla"

ARG PYTHON_SITE_PACKAGES="/usr/lib/python${PYTHON_MAJ_MIN_VERSION}/site-packages"
ARG PYTHON_LOCAL_SITE_PACKAGES="/usr/local/lib/python${PYTHON_MAJ_MIN_VERSION}/site-packages"

ARG BASE_IMAGE=python:${PYTHON_MAJ_MIN_VERSION}-alpine${ALPINE_MAJ_MIN_VERSION}
ARG GO_BASE_IMAGE=golang:${GOLANG_VERSION}-alpine${ALPINE_MAJ_MIN_VERSION}

# Import job-lite image
FROM ${JOB_LITE_IMG_ORG}/job-lite:${JOB_LITE_VERSION} AS job-lite


# ------------------------------------------------------------------------
# NuvlaEdge base image for labels and environments variables
# ------------------------------------------------------------------------
FROM ${BASE_IMAGE} AS nuvlaedge-base

ARG GIT_BRANCH
ARG GIT_COMMIT_ID
ARG GIT_BUILD_TIME
ARG GITHUB_RUN_NUMBER
ARG GITHUB_RUN_ID
ARG PROJECT_URL

ARG JOB_LITE_VERSION
ENV JOB_LITE_VERSION=${JOB_LITE_VERSION}

LABEL git.branch=${GIT_BRANCH} \
      git.commit.id=${GIT_COMMIT_ID} \
      git.build.time=${GIT_BUILD_TIME} \
      git.run.number=${GITHUB_RUN_NUMBER} \
      git.run.id=${GITHUB_RUN_ID}
LABEL org.opencontainers.image.authors="support@sixsq.com" \
      org.opencontainers.image.created=${GIT_BUILD_TIME} \
      org.opencontainers.image.url=${PROJECT_URL} \
      org.opencontainers.image.vendor="SixSq SA" \
      org.opencontainers.image.title="NuvlaEdge" \
      org.opencontainers.image.description="Common image for NuvlaEdge software components"


# ------------------------------------------------------------------------
# Base builder stage containing the common python and alpine dependencies
# ------------------------------------------------------------------------
FROM ${BASE_IMAGE} AS base-builder

RUN apk update
<<<<<<< HEAD
RUN apk add gcc musl-dev linux-headers python3-dev libffi-dev rust cargo
=======
RUN apk add gcc musl-dev linux-headers python3-dev libffi-dev upx curl
>>>>>>> 40b1e395

COPY --link requirements.txt /tmp/requirements.txt

RUN pip install -r /tmp/requirements.txt


# ------------------------------------------------------------------------
# Bluetooth Peripheral builder
# ------------------------------------------------------------------------
FROM base-builder AS bt-builder

RUN apk add git g++ bluez-dev

WORKDIR /tmp/
RUN git clone https://github.com/pybluez/pybluez.git

WORKDIR /tmp/pybluez

# Pybluez has no maintenance altough it accepts contributions. Lock it to the current commit sha
RUN git checkout 4d46ce1

RUN python setup.py install

# this environment variable is set to fasten the install of dbus-fast.
# it will be fixed in the later versions of dbus-fast
ENV SKIP_CYTHON=false
COPY --link requirements.bluetooth.txt /tmp/requirements.txt
RUN pip install -r /tmp/requirements.txt


# ------------------------------------------------------------------------
# Network Peripheral builder
# ------------------------------------------------------------------------
FROM base-builder AS network-builder

COPY --link requirements.network.txt /tmp/requirements.txt
RUN pip install -r /tmp/requirements.txt


# ------------------------------------------------------------------------
# ModBus Peripheral builder
# ------------------------------------------------------------------------
FROM base-builder AS modbus-builder

WORKDIR /tmp
RUN apk update; apk add nmap-scripts

COPY --link requirements.modbus.txt /tmp/requirements.txt
RUN pip install -r /tmp/requirements.txt


# ------------------------------------------------------------------------
# GPU Peripheral builder
# ------------------------------------------------------------------------
FROM base-builder AS gpu-builder

COPY --link requirements.gpu.txt /tmp/requirements.txt
RUN pip install -r /tmp/requirements.txt


# ------------------------------------------------------------------------
# USB Peripheral builder
# ------------------------------------------------------------------------
FROM ${GO_BASE_IMAGE} AS golang-builder

# Build Golang usb peripehral
RUN apk update
RUN apk add libusb-dev udev pkgconfig gcc musl-dev upx

COPY --link nuvlaedge/peripherals/usb/ /opt/usb/
WORKDIR /opt/usb/

RUN go mod tidy && \
    go build && \
    upx --lzma /opt/usb/nuvlaedge


# ------------------------------------------------------------------------
# System Manager builder
# ------------------------------------------------------------------------
FROM base-builder AS system-manager-builder

ARG PYTHON_CRYPTOGRAPHY_VERSION
ARG PYTHON_SITE_PACKAGES
ARG PYTHON_LOCAL_SITE_PACKAGES

RUN apk add openssl-dev openssl
RUN apk add "py3-cryptography~${PYTHON_CRYPTOGRAPHY_VERSION}"

RUN cp -r ${PYTHON_SITE_PACKAGES}/cryptography/ ${PYTHON_LOCAL_SITE_PACKAGES}/
RUN cp -r ${PYTHON_SITE_PACKAGES}/cryptography-${PYTHON_CRYPTOGRAPHY_VERSION}.dist-info/ ${PYTHON_LOCAL_SITE_PACKAGES}/

COPY --link requirements.system-manager.txt /tmp/requirements.txt
RUN pip install -r /tmp/requirements.txt


# ------------------------------------------------------------------------
# Agent builder
# ------------------------------------------------------------------------
FROM docker AS docker
FROM base-builder AS agent-builder

ARG PYTHON_LOCAL_SITE_PACKAGES

# Docker and docker compose CLIs
COPY --from=docker /usr/local/bin/docker /usr/bin/docker
COPY --from=docker /usr/local/libexec/docker/cli-plugins/docker-compose \
                   /usr/local/libexec/docker/cli-plugins/docker-compose

# Kubectl CLI
RUN set -eux; \
    apkArch="$(apk --print-arch)"; \
    case "$apkArch" in \
        x86_64)  kubectlArch='amd64' ;; \
        armv7)   kubectlArch='arm' ;; \
        aarch64) kubectlArch='arm64' ;; \
        *) echo >&2 "error: unsupported architecture ($apkArch) for kubectl"; exit 1 ;;\
    esac; \
    kubectlVersion=$(curl -Ls https://dl.k8s.io/release/stable.txt); \
    curl -LO https://dl.k8s.io/release/${kubectlVersion}/bin/linux/${kubectlArch}/kubectl && \
    chmod +x ./kubectl && \
    mv ./kubectl /usr/local/bin/kubectl

# Helm CLI
RUN curl https://raw.githubusercontent.com/helm/helm/main/scripts/get-helm-3 | VERIFY_CHECKSUM=false sh

# Compress binaires
RUN upx --lzma \
        /usr/bin/docker \
        /usr/local/libexec/docker/cli-plugins/docker-compose \
        /usr/local/bin/kubectl \
        /usr/local/bin/helm

COPY --link requirements.agent.txt /tmp/requirements.txt
RUN pip install -r /tmp/requirements.txt


# ------------------------------------------------------------------------
# Job Engine builder
# ------------------------------------------------------------------------
FROM base-builder AS job-engine-builder

ARG PYTHON_MAJ_MIN_VERSION
ARG PYTHON_BCRYPT_VERSION
ARG PYTHON_NACL_VERSION
ARG PYTHON_SITE_PACKAGES
ARG PYTHON_LOCAL_SITE_PACKAGES

RUN apk add "py3-bcrypt~${PYTHON_BCRYPT_VERSION}" "py3-pynacl~${PYTHON_NACL_VERSION}"

RUN cp -r ${PYTHON_SITE_PACKAGES}/bcrypt/ ${PYTHON_LOCAL_SITE_PACKAGES}/
RUN cp -r ${PYTHON_SITE_PACKAGES}/bcrypt-${PYTHON_BCRYPT_VERSION}.dist-info/ ${PYTHON_LOCAL_SITE_PACKAGES}/

RUN cp -r ${PYTHON_SITE_PACKAGES}/nacl/ ${PYTHON_LOCAL_SITE_PACKAGES}/
RUN cp -r ${PYTHON_SITE_PACKAGES}/PyNaCl-${PYTHON_NACL_VERSION}-py${PYTHON_MAJ_MIN_VERSION}.egg-info/ ${PYTHON_LOCAL_SITE_PACKAGES}/

COPY --link requirements.job-engine.txt /tmp/requirements.lite.txt
RUN pip install -r /tmp/requirements.lite.txt


# ------------------------------------------------------------------------
# NuvlaEdge builder
# ------------------------------------------------------------------------
FROM base-builder AS nuvlaedge-builder

ARG PYTHON_MAJ_MIN_VERSION
ARG PYTHON_LOCAL_SITE_PACKAGES

# Extract and separate requirements from package install to accelerate building process.
# Package dependency install is the Slow part of the building process
COPY --link --from=agent-builder          ${PYTHON_LOCAL_SITE_PACKAGES}       ${PYTHON_LOCAL_SITE_PACKAGES}
COPY --link --from=system-manager-builder ${PYTHON_LOCAL_SITE_PACKAGES}       ${PYTHON_LOCAL_SITE_PACKAGES}
COPY --link --from=job-engine-builder     ${PYTHON_LOCAL_SITE_PACKAGES}       ${PYTHON_LOCAL_SITE_PACKAGES}
COPY --link --from=network-builder        ${PYTHON_LOCAL_SITE_PACKAGES}       ${PYTHON_LOCAL_SITE_PACKAGES}
COPY --link --from=modbus-builder         ${PYTHON_LOCAL_SITE_PACKAGES}       ${PYTHON_LOCAL_SITE_PACKAGES}
COPY --link --from=bt-builder             ${PYTHON_LOCAL_SITE_PACKAGES}       ${PYTHON_LOCAL_SITE_PACKAGES}
COPY --link --from=gpu-builder            ${PYTHON_LOCAL_SITE_PACKAGES}       ${PYTHON_LOCAL_SITE_PACKAGES}
COPY --link --from=job-lite               ${PYTHON_LOCAL_SITE_PACKAGES}/nuvla ${PYTHON_LOCAL_SITE_PACKAGES}/nuvla

COPY --link dist/nuvlaedge-*.whl /tmp/
RUN pip install /tmp/nuvlaedge-*.whl

# Remove setuptools and pip
RUN pip uninstall -y setuptools
RUN pip uninstall -y pip

# Remove psutil tests
RUN rm -rf ${PYTHON_LOCAL_SITE_PACKAGES}/psutil/tests

# Cleanup python bytecode files
RUN find ${PYTHON_LOCAL_SITE_PACKAGES} -name '*.py?' -delete
RUN find /usr/local/lib/python${PYTHON_MAJ_MIN_VERSION} -name '*.py?' -delete


# ------------------------------------------------------------------------
# Final NuvlaEdge image
# ------------------------------------------------------------------------
FROM nuvlaedge-base

ARG PYTHON_MAJ_MIN_VERSION

#RUN rm -f /lib/libcrypto.so.3 && \
#RUN rm -Rf /usr/lib/python${PYTHON_MAJ_MIN_VERSION}/ensurepip && \
#    pip uninstall -y setuptools && \
#    pip uninstall -y pip

ARG PYTHON_LOCAL_SITE_PACKAGES

# License
COPY LICENSE nuvlaedge/license.sh /opt/nuvlaedge/
RUN chmod +x /opt/nuvlaedge/license.sh
ONBUILD RUN ./license.sh

# Required packages
RUN apk add --no-cache upx \
        # Agent
        procps curl mosquitto-clients lsblk openssl iproute2-minimal \
        # Modbus and Security
        nmap nmap-nselibs \
        # USB
        libusb-dev udev \
        # Bluetooth
        bluez-dev \
        # Security
        coreutils \
        # Compute API
        socat \
        # VPN client
        openvpn \
		# Job-Engine (envsubst for k8s substitution)
		gettext-envsubst && \
    rm /usr/share/nmap/nmap-os-db \
       /usr/share/nmap/nselib/data/wp-plugins.lst \
       /usr/share/nmap/nselib/data/wp-themes.lst \
       /usr/share/nmap/nselib/data/drupal-modules.lst && \
    upx --lzma \
        /sbin/ip \
        /usr/bin/nmap  \
        /usr/bin/coreutils  \
        /usr/bin/openssl  \
        /usr/bin/socat  \
        /usr/bin/top  \
        /usr/bin/curl \
        /usr/bin/envsubst \
        /usr/sbin/openvpn && \
    apk del --no-cache upx

COPY --link --from=agent-builder /usr/bin/docker /usr/bin/docker
COPY --link --from=agent-builder /usr/local/libexec/docker/cli-plugins/docker-compose \
                                 /usr/local/libexec/docker/cli-plugins/docker-compose
RUN ln -s /usr/local/libexec/docker/cli-plugins/docker-compose /usr/local/bin/docker-compose
COPY --link --from=agent-builder /usr/local/bin/kubectl /usr/local/bin/kubectl
COPY --link --from=agent-builder /usr/local/bin/helm /usr/local/bin/helm

# Required python packages
COPY --link --from=nuvlaedge-builder ${PYTHON_LOCAL_SITE_PACKAGES} ${PYTHON_LOCAL_SITE_PACKAGES}
COPY --link --from=nuvlaedge-builder /usr/local/bin /usr/local/bin
# Library required by py-cryptography (pyopenssl).
# By copying it from base builder we save up ~100MB of the gcc library
COPY --link --from=nuvlaedge-builder /usr/lib/libgcc_s.so.1 /usr/lib/


# Peripheral discovery: USB
COPY --link --from=golang-builder /opt/usb/nuvlaedge /usr/sbin/usb


# Peripheral discovery: GPU
RUN mkdir /opt/scripts/
COPY --link nuvlaedge/peripherals/gpu/cuda_scan.py /opt/nuvlaedge/scripts/gpu/
COPY --link nuvlaedge/peripherals/gpu/Dockerfile.gpu /etc/nuvlaedge/scripts/gpu/


# Peripheral discovery: ModBus
RUN mkdir -p /usr/share/nmap/scripts/
COPY --link --from=modbus-builder /usr/share/nmap/scripts/modbus-discover.nse /usr/share/nmap/scripts/modbus-discover.nse


# Security module
# nmap nmap-scripts coreutils curl
COPY --link nuvlaedge/security/patch/vulscan.nse /usr/share/nmap/scripts/vulscan/
COPY --link nuvlaedge/security/security-entrypoint.sh /usr/bin/security-entrypoint


# Compute API
COPY scripts/compute-api/api.sh /usr/bin/api


# VPN Client
COPY --link scripts/vpn-client/* /opt/nuvlaedge/scripts/vpn-client/
RUN mv /opt/nuvlaedge/scripts/vpn-client/openvpn-client.sh /usr/bin/openvpn-client && \
    # For backward compatibility with existing vpn/nuvlaedge.conf file
    ln -s /opt/nuvlaedge/scripts/vpn-client/get_ip.sh /opt/nuvlaedge/scripts/get_ip.sh && \
    ln -s /opt/nuvlaedge/scripts/vpn-client/wait-for-vpn-update.sh /opt/nuvlaedge/scripts/wait-for-vpn-update.sh


# Kubernetes credential manager
COPY --link scripts/credential-manager/* /opt/nuvlaedge/scripts/credential-manager/
RUN cp /opt/nuvlaedge/scripts/credential-manager/kubernetes-credential-manager.sh /usr/bin/kubernetes-credential-manager


# Give execution permission
RUN chmod +x \
    # Security
    /usr/bin/security-entrypoint \
    # Compute API
    /usr/bin/api \
    # VPN client
    /usr/bin/openvpn-client \
    /opt/nuvlaedge/scripts/vpn-client/get_ip.sh \
    /opt/nuvlaedge/scripts/vpn-client/wait-for-vpn-update.sh \
    # Kubernetes credential manager
    /usr/bin/kubernetes-credential-manager

# Configuration files
COPY --link nuvlaedge/agent/config/agent_logger_config.conf /etc/nuvlaedge/agent/config/agent_logger_config.conf
COPY --link conf/example/* /etc/nuvlaedge/

# Job engine
COPY --link --from=job-lite /app/* /app/

# my_init
WORKDIR /app
RUN wget -O my_init https://raw.githubusercontent.com/phusion/baseimage-docker/rel-0.9.19/image/bin/my_init && \
    chmod 700 /app/my_init && \
    ln -s /app/my_init /usr/bin/my_init && \
    ln -s $(which python3) /usr/bin/python3


WORKDIR /opt/nuvlaedge/

ENTRYPOINT ["my_init"]<|MERGE_RESOLUTION|>--- conflicted
+++ resolved
@@ -53,14 +53,9 @@
 FROM ${BASE_IMAGE} AS base-builder
 
 RUN apk update
-<<<<<<< HEAD
-RUN apk add gcc musl-dev linux-headers python3-dev libffi-dev rust cargo
-=======
-RUN apk add gcc musl-dev linux-headers python3-dev libffi-dev upx curl
->>>>>>> 40b1e395
+RUN apk add gcc musl-dev linux-headers python3-dev libffi-dev rust cargo upx curl
 
 COPY --link requirements.txt /tmp/requirements.txt
-
 RUN pip install -r /tmp/requirements.txt
 
 
