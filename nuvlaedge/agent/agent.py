--- conflicted
+++ resolved
@@ -330,58 +330,17 @@
             1. Sending heartbeat
             2. Running pull jobs
 
-<<<<<<< HEAD
-        if is_thread_creation_needed('Telemetry', self.telemetry_thread,
-                                     log_not_alive=(logging.DEBUG, 'Recreating {} thread.'),
-                                     log_alive=(logging.WARNING, 'Thread {} taking too long to complete')):
-            self.telemetry_thread = create_start_thread(name='Telemetry',
-                                                        target=self.telemetry.update_status)
-
-        if is_thread_creation_needed('PeripheralManager', self.peripherals_thread):
-            self.peripherals_thread = create_start_thread(name='PeripheralManager',
-                                                          target=self.peripheral_manager.run)
-
-        response: dict = self.send_heartbeat()
-
-        self.handle_pull_jobs(response)
-=======
         Args:
             action: Action to be executed in the cycle
 
         Returns: None
 
         """
-        def log(level, message, *args, **kwargs):
-            self.logger.log(level, message.format(*args, **kwargs))
-
-        def is_thread_creation_needed(
-                name,
-                thread,
-                log_not_exist=(logging.INFO, 'Creating {} thread'),
-                log_not_alive=(logging.WARNING, 'Recreating {} thread because '
-                                                'it is not alive'),
-                log_alive=(logging.DEBUG, 'Thread {} is alive'),
-                *args, **kwargs):
-            if not thread:
-                log(*log_not_exist, name, *args, **kwargs)
-            elif not thread.is_alive():
-                log(*log_not_alive, name, *args, **kwargs)
-            else:
-                log(*log_alive, name, *args, **kwargs)
-                return False
-            return True
-
-        def create_start_thread(**kwargs):
-            th = Thread(daemon=True, **kwargs)
-            th.start()
-            return th
 
         if action.name == 'telemetry':
             if is_thread_creation_needed('Telemetry', self.telemetry_thread,
-                                         log_not_alive=(logging.DEBUG,
-                                                        'Recreating {} thread.'),
-                                         log_alive=(logging.WARNING,
-                                                    'Thread {} taking too long to complete')):
+                                         log_not_alive=(logging.DEBUG, 'Recreating {} thread.'),
+                                         log_alive=(logging.WARNING, 'Thread {} taking too long to complete')):
                 self.telemetry_thread = create_start_thread(
                     name='Telemetry',
                     target=self.telemetry.update_status)
@@ -394,7 +353,6 @@
         response: dict = action()
         if response:
             self.handle_pull_jobs(response)
->>>>>>> 54677a2d
 
         if is_thread_creation_needed('Infrastructure', self.infrastructure_thread):
             self.infrastructure_thread = create_start_thread(
