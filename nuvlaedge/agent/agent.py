--- conflicted
+++ resolved
@@ -17,11 +17,7 @@
 from nuvlaedge.agent.infrastructure import Infrastructure
 from nuvlaedge.agent.job import Job
 from nuvlaedge.agent.orchestrator import COEClient
-<<<<<<< HEAD
-from nuvlaedge.agent.orchestrator.factory import get_container_runtime
-=======
 from nuvlaedge.agent.orchestrator.factory import get_coe_client
->>>>>>> dad1c4d0
 from nuvlaedge.agent.telemetry import Telemetry
 
 
@@ -71,11 +67,7 @@
         return self._peripheral_manager
 
     @property
-<<<<<<< HEAD
-    def container_runtime(self) -> COEClient:
-=======
     def coe_client(self) -> COEClient:
->>>>>>> dad1c4d0
         """ Class containing COE functions (docker or kubernetes) """
         if not self._coe_client:
             self.logger.info('Instantiating COE class')
