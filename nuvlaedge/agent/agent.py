"""
The Agent class is central to the operation of the NuvlaEdge software, responsible for configuration management,
worker initialization, periodic operation execution, and response handling. Here is a detailed breakdown of the
responsibilities:

    Configuration Management: Upon initialization, Agent uses the provided settings and an exit event to configure the
        connection with the Nuvla API and the Container Orchestration Engine (either Docker or Kubernetes).
        It also sets up channels (queues) for telemetry and VPN data.
    State Management: The assert_current_state method determines the current state of the NuvlaEdge application,
        retrieves sessions or credentials if they are stored, and initiates new client sessions if needed.
    Worker Initialization: The init_workers method begins key system workers, such as telemetry, VPN handling,
        peripheral management, and others. Each of these workers is configured with specific parameters and added to the worker manager. The initialization of some workers is contingent on certain conditions being met.
    Action Initialization: The init_actions method establishes a series of timed tasks to be executed by the agent in
        operations like telemetry and heartbeat.
    Periodic Operation Execution: In the start_agent method, the agent begins by validating the state of the
        application, actives the application if needed, and then initiates the workers and actions. The run method
        operates the agent by starting the worker manager and executing the necessary actions according to the schedule
        set up by the action handler.
    Response Handling: Agent handles responses from the Nuvla API, processes received jobs, updates the telemetry
        information, and sends heartbeats using the process_response, process_jobs, telemetry, and heartbeat methods, respectively.

The class attributes represent various components of the system including the Nuvla client, Container Orchestration
Engine (COE) client, worker manager, action handler, and the queues for telemetry and VPN data.
The WorkerManagerclass supervises worker initialization and operation, whereasAction
"""
import json
import jsonpatch
import logging
import sys
import time
from functools import cached_property
from queue import Queue
from threading import Event
from typing import cast

from nuvla.api.models import CimiResponse

from nuvlaedge.agent.common.status_handler import NuvlaEdgeStatusHandler, StatusReport
from nuvlaedge.agent.job import Job, JobLauncher
from nuvlaedge.common.constants import CTE
from nuvlaedge.common.timed_actions import ActionHandler, TimedAction
from nuvlaedge.common.constant_files import FILE_NAMES
from nuvlaedge.common.nuvlaedge_logging import get_nuvlaedge_logger
from nuvlaedge.common.file_operations import write_file
from nuvlaedge.common.data_gateway import data_gateway_client
from nuvlaedge.agent.workers.vpn_handler import VPNHandler
from nuvlaedge.agent.workers.peripheral_manager import PeripheralManager
from nuvlaedge.agent.workers.commissioner import Commissioner
from nuvlaedge.agent.workers.telemetry import Telemetry
from nuvlaedge.agent.nuvla.resources.telemetry_payload import TelemetryPayloadAttributes
from nuvlaedge.agent.nuvla.resources import NuvlaID
from nuvlaedge.agent.nuvla.resources import State
from nuvlaedge.agent.nuvla.client_wrapper import NuvlaClientWrapper
from nuvlaedge.agent.manager import WorkerManager
from nuvlaedge.agent.settings import AgentSettings
from nuvlaedge.agent.orchestrator import COEClient
from nuvlaedge.agent.orchestrator.factory import get_coe_client
from nuvlaedge.agent.orchestrator.job_local import JobLocal
from nuvlaedge.models import model_diff


logger: logging.Logger = get_nuvlaedge_logger(__name__)
_status_module_name: str = 'Agent'


class Agent:
    """
    An Agent class handles the operations of the NuvlaEdge agent, including initialization, assert
    current state, registering various workers, initializing periodic actions and running the agent.
    The Agent class interacts with the Nuvla API and the Container Orchestration Engine (COE) to
    collect data and perform tasks.

    Attributes:
        settings: `AgentSettings` - The settings object containing agent configuration.
        _exit: `Event` - The event object used to signal the agent to exit.
        _nuvla_client: `NuvlaClientWrapper` - A wrapper for the Nuvla API library specialized in NuvlaEdge.
        _coe_engine: `DockerClient` or `KubernetesClient` - The container orchestration engine.
        worker_manager: `WorkerManager` - The manager responsible for managing agent workers.
        action_handler: `ActionHandler` - Handles timed actions for heartbeat and telemetry.
        status_handler: `NuvlaEdgeStatusHandler` - Handles NuvlaEdge status.
        telemetry_payload: `TelemetryPayloadAttributes` - Static objects that collect telemetry data.
        status_channel: `Queue` - A channel to handle status reports.

    """
    # Periodic actions defaults
    telemetry_period: int = CTE.REFRESH_INTERVAL
    heartbeat_period: int = CTE.HEARTBEAT_INTERVAL

    def __init__(self,
                 exit_event: Event,
                 settings: AgentSettings):
        """
        Initializes an instance of the Agent class.

        Args:
            exit_event (Event): The event object used to signal the agent to exit.
            settings (AgentSettings): The settings object containing agent configuration.

        """
        logging.info(f"Initialising Agent Class with logger name: {__name__}")

        self.settings: AgentSettings = settings

        self._exit: Event = exit_event

        # Wrapper for Nuvla API library specialised in NuvlaEdge
        self._nuvla_client: NuvlaClientWrapper = ...
        # Container orchestration engine: either docker or k8s implementation
        self._coe_engine: COEClient = get_coe_client()

        # Agent worker manager
        self.worker_manager: WorkerManager = WorkerManager()

        # Timed actions for heartbeat and telemetry
        self.action_handler: ActionHandler = ActionHandler([])

        # Agent Status handler
        self.status_handler: NuvlaEdgeStatusHandler = self.settings.status_handler

        # Telemetry sent to nuvla
        self.telemetry_payload: TelemetryPayloadAttributes = TelemetryPayloadAttributes()

        # Status channel connecting any module and the status handler
        self.status_channel: Queue[StatusReport] = self.status_handler.status_channel

        # Report initial status
        NuvlaEdgeStatusHandler.starting(self.status_channel, _status_module_name)

    def _assert_current_state(self) -> State:
        """
        This method has two main functions: assert the state of NuvlaEdge and in the process instantiate a
        new object of NuvlaClientWrapper depending on the inputs provided. Scenarios:
        1. Provided UUID without local session stored. No API keys
            - We assume the state of NuvlaEdge is NEW and proceed with the installation process. Should this
            assumption be wrong, the activation process will throw the corresponding error
        2. Provided UUID with local session stored (See constant files). No API keys
            - Initialise the NuvlaClient with the stored session and then make sure the UUIDs are equal. Throw error
            if not the case
            - Also, retrieve the NuvlaEdge resource from Nuvla and return the state.
        3. Not provided UUID with local session stored. No API keys
            - Same as before but without comparing, just retrieve the information from Nuvla
        4. No UUID and no local session. No API keys
            - Not possible. Throw InsufficientInformationException
        5.  Provided UUID, no local session, API keys
            - Initialise NuvlaClient with API keys and compare remote resource with local UUID. Return the State if they
            match, throw exception if they don't
        6.  Not UUID, no local session, API key
            - Same as before without comparing

        Returns: The State of NuvlaEdge
        Raises: AgentSettingsMissMatch if the UUID's are not equal
        """

        self._nuvla_client = self.settings.nuvla_client

        _state: State = State.NEW

        # This means the agent is at least in ACTIVATED state
        if self._nuvla_client.irs or self._nuvla_client.nuvlaedge_credentials is not None:
            _state = State.value_of(self._nuvla_client.nuvlaedge.state)
        logger.info(f"Starting NuvlaEdge in state {_state}")

        return _state

    def _init_workers(self):
        """
        This method initializes and registers various workers including Commissioner, Telemetry, VPNHandler and others.
        It sets the worker properties such as `period`, `worker_type`, `init_params` and `actions`. The workers are
        added to the worker manager and are set to run at a specified interval.

        The initialization and registration of some workers, like VPNHandler, depend on certain conditions (e.g.,
        VPN server ID being present).

        No parameters required.

        Returns:
            None.

        """
        logger.info("Registering Commissioner")
        self.worker_manager.add_worker(
            period=60,
            worker_type=Commissioner,
            init_params=((), {'coe_client': self._coe_engine,
                              'nuvla_client': self._nuvla_client,
                              'status_channel': self.status_channel,
                              }),
            actions=['run'],
            initial_delay=3
        )

        """ Initialise Telemetry """
        logger.info("Registering Telemetry")
        coe_resources_supported = self._nuvla_support_telemetry_field('coe-resources')
        new_container_stats_supported = self._nuvla_support_telemetry_field('resources.container-stats.item.cpu-usage')
        self.worker_manager.add_worker(
            period=self.telemetry_period,
            worker_type=Telemetry,
            init_params=((), {'coe_client': self._coe_engine,
                              'status_channel': self.status_channel,
                              'nuvlaedge_uuid': self._nuvla_client.nuvlaedge_uuid,
                              'excluded_monitors': self.settings.nuvlaedge_excluded_monitors,
                              'coe_resources_supported': coe_resources_supported,
                              'new_container_stats_supported': new_container_stats_supported,
                              }),
            actions=['run'],
            initial_delay=8
        )

        """ Initialise VPN Handler """
        # Initialise only if VPN server ID is present on the resource
        logger.info("Registering VPN Handler")
        self.worker_manager.add_worker(
            period=60,
            worker_type=VPNHandler,
            init_params=((), {'coe_client': self._coe_engine,
                              'status_channel': self.status_channel,
                              'nuvla_client': self._nuvla_client,
                              'vpn_extra_conf': self.settings.vpn_config_extra,
                              'vpn_enable_flag': self.settings.nuvlaedge_vpn_client_enable}),
            actions=['run'],
            initial_delay=10
        )

        """ Initialise Peripheral Manager """
        logger.info("Registering Peripheral Manager")
        self.worker_manager.add_worker(
            period=120,
            worker_type=PeripheralManager,
            init_params=((), {'nuvla_client': self._nuvla_client.nuvlaedge_client,
                              'status_channel': self.status_channel,
                              'nuvlaedge_uuid': self._nuvla_client.nuvlaedge_uuid}),
            actions=['run'],
            initial_delay=30
        )

    def _init_actions(self):
        """
        Initialises the periodic actions to be run by the agent
        Returns:

        """
        # Add Heartbeat (If server is compatible)
        self.action_handler.add(
            TimedAction(
                name='heartbeat',
                period=self.heartbeat_period,
                action=self._heartbeat,
                remaining_time=CTE.HEARTBEAT_INTERVAL
            )
        )

        # Add telemetry
        self.action_handler.add(
            TimedAction(
                name='telemetry',
                period=self.telemetry_period,
                action=self._telemetry,
                remaining_time=CTE.REFRESH_INTERVAL
            )
        )

        # Period refreshing action
        # DEPRECATED: This action is not needed anymore. The period is updated by the response received in
        # the telemetry and heartbeat actions responses.
        # self.action_handler.add(
        #     TimedAction(
        #         name='update_period',
        #         period=60,
        #         action=self._update_periodic_actions,
        #         remaining_time=60
        #     )
        # )

        # Status report for Worker Manager
        self.action_handler.add(
            TimedAction(
                name='watch_workers',
                period=45,
                action=self._watch_workers,
                remaining_time=45
            )
        )
        # FUTURE: Status report for Job Manager

    def _watch_workers(self):
        """
        Checks the worker status and restarts them if needed
        Returns: None

        """
        logger.info("Checking worker status")
        logger.info(self.worker_manager.summary())

        self.worker_manager.heal_workers()

    def _install_ssh_key(self):
        """
        Installs the SSH key on the COE
        Returns: None

        """
        if self.settings.nuvlaedge_immutable_ssh_pub_key and self.settings.host_home is not None:
            logger.info(f"Installing SSH key... "
                        f"{self.settings.nuvlaedge_immutable_ssh_pub_key} on {self.settings.host_home}")
            self._coe_engine.install_ssh_key(self.settings.nuvlaedge_immutable_ssh_pub_key, self.settings.host_home)

    def start_agent(self):
        """
        Only called once at the start of NuvlaEdge. Controls the initialisation process
        of the agent starting from scratch. If restart of the agent is needed, call run
        Returns: None
        """
        # Find previous installations
        # Run start up process if needed
        logger.info("Initialising Agent...")

        # Install SSH key if provided in the settings
        self._install_ssh_key()

        # Assert current state
        current_state: State = self._assert_current_state()
        logger.info(f"NuvlaEdge initial state {current_state.name}")

        match current_state:
            case State.NEW:
                logger.info("Activating NuvlaEdge...")
                self._nuvla_client.activate()
                logger.info("Success.")

            case State.COMMISSIONED:
                logger.info("NuvlaEdge is commissioned")
                # If the state is commissioned we should try retrieving nuvlabox-status from Nuvla once
                # so there is no need to create a local stored file
                self.telemetry_payload.update(self._nuvla_client.nuvlaedge_status)
                logger.debug(f"Telemetry from Nuvla: \n "
                             f"{self.telemetry_payload.model_dump_json(exclude_none=True, by_alias=True)}")

            case State.DECOMMISSIONED | State.DECOMMISSIONING:
                logger.error(f"Force exiting the agent due to wrong state {current_state}")
                sys.exit(1)

        # Before starting up the system and creating actions and workers we can retrieve once from Nuvla the
        # desired period of the actions and adapt the workers in consequence
        # self._update_periodic_actions()
        self._init_workers()

        if self._nuvla_client.nuvlaedge.state == State.ACTIVATED:
            self._run_controlled_startup()

        self._init_actions()

    def _run_controlled_startup(self):
        """
        Needs to be run only when NE is in activated state
        Returns:

        """
        # Runs initial commission
        # Forces telemetry update
        # Runs second commission
        commissioner = self._commission_worker
        if not commissioner:
            logger.warning("Commissioner not found in controlled startup...")
            return
        commissioner.run()

        telemetry = self._telemetry_worker
        if not telemetry:
            logger.warning("Telemetry not found in controlled startup...")
            return
        telemetry.run_once()
        self._telemetry()

        self._nuvla_client.nuvlaedge_status.node_id = self.telemetry_payload.node_id

        commissioner.run()



    def _gather_status(self, telemetry: TelemetryPayloadAttributes):
        """ Gathers the status from the workers and stores it in the telemetry payload """
        # Gather the status report
        status, notes = self.status_handler.get_status(self._coe_engine)

        logger.info(f"Status gathered: {status}. \nNotes: {json.dumps(notes, indent=4)}")
        telemetry.status = status
        telemetry.status_notes = notes

    def _nuvla_support_telemetry_field(self, field):
        try:
            return field in self._nuvla_client.supported_nuvla_telemetry_fields
        except Exception as e:
            logger.error(f'Failed to find if Nuvla support telemetry field "{field}". Defaulting to False: {e}')
            return False

    @property
    def _commission_worker(self) -> Commissioner | None:
        worker = self.worker_manager.registered_workers.get("Commissioner", None)
        return cast(Commissioner, worker.worker_instance) if worker else None

    @property
    def _telemetry_worker(self) -> Telemetry | None:
        worker = self.worker_manager.registered_workers.get("Telemetry", None)
        return cast(Telemetry, worker.worker_instance) if worker else None

    # Agent Actions
    def _update_periodic_actions(self):
        logger.info("Updating periodic actions...")
        # Check telemetry period
        if self._nuvla_client.nuvlaedge.refresh_interval != self.telemetry_period:
            logger.info(f"Telemetry period has changed from {self.telemetry_period} to"
                        f" {self._nuvla_client.nuvlaedge.refresh_interval}")
            self.telemetry_period = self._nuvla_client.nuvlaedge.refresh_interval
            # We should keep telemetry action and telemetry worker synchronised.
            self.worker_manager.edit_period(Telemetry, self.telemetry_period)
            self._telemetry_worker.set_period(self.telemetry_period)
            self.action_handler.edit_period('telemetry', self.telemetry_period)

        # Check heartbeat period
        if self.heartbeat_period != self._nuvla_client.nuvlaedge.heartbeat_interval:
            logger.info(f"Heartbeat period has changed from {self.heartbeat_period} to"
                        f" {self._nuvla_client.nuvlaedge.heartbeat_interval}")
            self.heartbeat_period = self._nuvla_client.nuvlaedge.heartbeat_interval
            self.action_handler.edit_period('heartbeat', self.heartbeat_period)

    def _telemetry(self) -> dict | None:
        """ This method is responsible for executing the telemetry operation.
        It retrieves the telemetry data from the telemetry channel and updates the telemetry payload. If the telemetry
         channel is empty, it logs a warning and updates the status of the agent. The telemetry data is then sent to
         Nuvla via the NuvlaClientWrapper. If the telemetry data is successfully sent, the telemetry payload is
         updated and saved locally.

        Returns:
            dict | None: The response from the telemetry operation if successful, None otherwise.
        """
        logger.info("Executing telemetry...")
        new_telemetry = self._telemetry_worker.get_telemetry()

        # Gather the status report
        self._gather_status(new_telemetry)

        # Calculate the difference from the latest telemetry sent and the new data to reduce package size
        to_send, to_delete = model_diff(self.telemetry_payload, new_telemetry)

        response: dict
        _status = "RUNNING"
        _status_message = ""
        try:
            previous_data = self.telemetry_payload.model_dump(exclude_none=True, by_alias=True)
<<<<<<< HEAD
            telemetry_patch = jsonpatch.make_patch(
                previous_data,
                new_telemetry.model_dump(exclude_none=True, by_alias=True))
=======
            new_data = new_telemetry.model_dump(exclude_none=True, by_alias=True)
            telemetry_patch = jsonpatch.make_patch(previous_data, new_data)
>>>>>>> 28a2ad50
            response = self._nuvla_client.telemetry_patch(list(telemetry_patch), attributes_to_delete=list(to_delete))

        except Exception as e:
            logger.warning(f'Failed to send telemetry patch data, sending standard telemetry: {e}', exc_info=True)
            data_to_send = new_telemetry.model_dump(exclude_none=True, by_alias=True, include=to_send)
            _status = "WARNING"
            _status_message = "Failed to send telemetry patch data"
            response = self._nuvla_client.telemetry(data_to_send, attributes_to_delete=list(to_delete))

        if not response:
            return

        logger.info("Executing telemetry... Success")
<<<<<<< HEAD
        # If telemetry is successful save telemetry
        NuvlaEdgeStatusHandler.running(self.status_channel, _status_module_name)
        self.telemetry_payload = new_telemetry
=======
        self.telemetry_payload = new_telemetry.model_copy(deep=True)
>>>>>>> 28a2ad50
        write_file(self.telemetry_payload, FILE_NAMES.STATUS_FILE)

        # Send telemetry data to MQTT broker
        logger.info("Sending telemetry data to MQTT broker")
        try:
            data_gateway_client.send_telemetry(new_telemetry)
        except Exception as e:
            logger.error(f"Failed to send telemetry data to MQTT broker: {e}")
            _status = "FAILING"
            _status_message += " || Failed to send telemetry data to MQTT broker"


        NuvlaEdgeStatusHandler.send_status(self.status_channel, _status_module_name, _status, _status_message)
        return response

    def _heartbeat(self) -> dict | None:
        """
        Executes the heartbeat operation against Nuvla
        Returns: List of jobs if Nuvla Requests so
        """
        logger.info("Executing heartbeat...")

        # Usually takes ~10/15 seconds for the commissioner to commission NuvlaEdge for the first time
        # Until that happens, heartbeat operation is not available
        if (self._nuvla_client.nuvlaedge.state != State.COMMISSIONED and
                self._nuvla_client.nuvlaedge.state != 'COMMISSIONED'):

            logger.info(f"NuvlaEdge still not commissioned, cannot send heartbeat. "
                        f"Current state {self._nuvla_client.nuvlaedge.state}")
            return None

        response: dict = self._nuvla_client.heartbeat()

        if response:
            logger.info("Executing heartbeat... Success")
            NuvlaEdgeStatusHandler.running(self.status_channel, _status_module_name)

        return response

    def _process_response(self, response: dict, operation: str):
        """
        Processes the response received from an operation.

        Args:
            response (CimiResponse): The response object received from the operation.
            operation (str): The operation that was executed.

        """
        start_time: float = time.perf_counter()
        jobs = response.get('jobs', [])
        logger.info(f"{len(jobs)} jobs received from operation: {operation}")
        if jobs:
            self._process_jobs([NuvlaID(j) for j in jobs])
            logger.info(f"Jobs Response process finished in {time.perf_counter() - start_time}")

        last_update = response.get('doc-last-updated', "")
        if last_update and self._nuvla_client.update_nuvlaedge_resource_if_changed(last_update):
            logger.info("NuvlaEdge resource has changed, updating local copy")
            self._update_periodic_actions()


    @cached_property
    def job_local(self):
        return JobLocal(self._nuvla_client.nuvlaedge_client)

    def get_job_launcher(self, job_href) -> JobLauncher:
        if self.settings.nuvlaedge_exec_jobs_in_agent and not self.is_update_job(job_href):
            return self.job_local
        else:
            return self._coe_engine

    def is_update_job(self, job_href):
        action = self._nuvla_client.nuvlaedge_client.get(job_href).data.get('action')
        return action and (action == 'nuvlabox_update' or action == 'nuvlaedge_update')

    def _process_jobs(self, jobs: list[NuvlaID]):
        """
        Process a list of jobs.

        Args:
            jobs: A list of NuvlaID objects representing the jobs to be processed.
        """

        for job_href in jobs:
            logger.info(f'Creating job {job_href}')
            job = Job(self.get_job_launcher(job_href),
                      self._nuvla_client,
                      job_href,
                      self._coe_engine.job_engine_lite_image)
            if job.is_job_running():
                logger.debug(f'Job {job.job_id} already running, do nothing')
                continue
            logger.info(f'Starting job {job_href}')
            try:
                job.launch()
            except Exception as ex:
                logger.error(f'Failed to launch job {job_href}: {ex}', exc_info=True)

    def stop(self):
        self._exit.set()

    def run(self):
        """
        Runs the agent by starting the worker manager and executing the actions based on the action handler's schedule.

        Returns:
            None

        """
        self.worker_manager.start()

        next_cycle_in = self.action_handler.sleep_time()
        logger.debug(f"Starting agent with action {self.action_handler.next.name} in {next_cycle_in}s")

        while not self._exit.wait(next_cycle_in):
            NuvlaEdgeStatusHandler.running(self.status_channel, _status_module_name)
            start_cycle: float = time.perf_counter()

            NuvlaEdgeStatusHandler.running(self.status_channel, _status_module_name)

            next_action = self.action_handler.next

            response = next_action()

            if response:
                self._process_response(response, next_action.name)

            # Account cycle time
            cycle_duration = time.perf_counter() - start_cycle
            logger.debug(f"Action {next_action.name} completed in {cycle_duration:.2f} seconds")
            logger.debug(self.action_handler.actions_summary())

            # Cycle next action time and function
            next_cycle_in = self.action_handler.sleep_time()
            next_action = self.action_handler.next
            logger.debug(self.action_handler.actions_summary())
            logger.info(f"Next action {next_action.name} will be run in {next_cycle_in:.2f} seconds")<|MERGE_RESOLUTION|>--- conflicted
+++ resolved
@@ -448,14 +448,8 @@
         _status_message = ""
         try:
             previous_data = self.telemetry_payload.model_dump(exclude_none=True, by_alias=True)
-<<<<<<< HEAD
-            telemetry_patch = jsonpatch.make_patch(
-                previous_data,
-                new_telemetry.model_dump(exclude_none=True, by_alias=True))
-=======
             new_data = new_telemetry.model_dump(exclude_none=True, by_alias=True)
             telemetry_patch = jsonpatch.make_patch(previous_data, new_data)
->>>>>>> 28a2ad50
             response = self._nuvla_client.telemetry_patch(list(telemetry_patch), attributes_to_delete=list(to_delete))
 
         except Exception as e:
@@ -469,13 +463,7 @@
             return
 
         logger.info("Executing telemetry... Success")
-<<<<<<< HEAD
-        # If telemetry is successful save telemetry
-        NuvlaEdgeStatusHandler.running(self.status_channel, _status_module_name)
         self.telemetry_payload = new_telemetry
-=======
-        self.telemetry_payload = new_telemetry.model_copy(deep=True)
->>>>>>> 28a2ad50
         write_file(self.telemetry_payload, FILE_NAMES.STATUS_FILE)
 
         # Send telemetry data to MQTT broker
