--- conflicted
+++ resolved
@@ -36,11 +36,7 @@
     mqtt_broker_port = 1883
     mqtt_broker_keep_alive = 90
 
-<<<<<<< HEAD
-    def __init__(self, container_runtime: COEClient,
-=======
     def __init__(self, coe_client: COEClient,
->>>>>>> dad1c4d0
                  shared_data_volume: str = "/srv/nuvlaedge/shared"):
         """
         Constructs an Infrastructure object, with a status placeholder
@@ -51,11 +47,7 @@
 
         self.hostfs = coe_client.hostfs
         self.data_volume = shared_data_volume
-<<<<<<< HEAD
-        self.container_runtime: COEClient = container_runtime
-=======
         self.coe_client: COEClient = coe_client
->>>>>>> dad1c4d0
 
         self.mqtt_broker_host = self.coe_client.data_gateway_name
 
