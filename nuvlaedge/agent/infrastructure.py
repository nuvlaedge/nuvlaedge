#!/usr/bin/env python
# -*- coding: utf-8 -*-

""" NuvlaEdge Infrastructure

It takes care of updating the NuvlaEdge infrastructure services
and respective credentials in Nuvla
"""

import json
import logging
import os
import time
from datetime import datetime
from os import path

import docker
import docker.errors as docker_err
import requests
from nuvlaedge.common.constant_files import FILE_NAMES

from nuvlaedge.agent.common import util
from nuvlaedge.agent.common.nuvlaedge_common import NuvlaEdgeCommon
from nuvlaedge.agent.orchestrator import COEClient
from nuvlaedge.agent.telemetry import Telemetry


class Infrastructure(NuvlaEdgeCommon):
    """ The Infrastructure class includes all methods and
    properties necessary update the infrastructure services
    and respective credentials in Nuvla, whenever the local
    configurations change

    """

    def __init__(self,
<<<<<<< HEAD
                 container_runtime: COEClient,
=======
                 coe_client: COEClient,
>>>>>>> dad1c4d0
                 data_volume: str,
                 telemetry: Telemetry,
                 refresh_period: int = 15):
        """
        Constructs an Infrastructure object, with a status placeholder

        :param data_volume: shared volume
        """
        super(Infrastructure, self).__init__(coe_client=coe_client,
                                             shared_data_volume=data_volume)

        self.logger: logging.Logger = logging.getLogger(__name__)

        self.telemetry_instance = telemetry

        self.ssh_flag = f"{data_volume}/.ssh"
        self.refresh_period = refresh_period

    @staticmethod
    def write_file(file, content, is_json=False):
        """ Static method to write to file

        :param file: full path to file
        :param content: content of the file
        :param is_json: tells if the content is to be processed as JSON
        """

        if is_json:
            content = json.dumps(content)

        util.atomic_write(file, content)

    def swarm_token_diff(self, current_manager_token, current_worker_token):
        """ Checks if the Swarm tokens have changed

        :param current_manager_token: current swarm manager token
        :param current_worker_token: current swarm worker token
        :return true or false
        """

        manager_token_file = f"{self.data_volume}/{self.swarm_manager_token_file}"
        worker_token_file = f"{self.data_volume}/{self.swarm_worker_token_file}"

        try:
            open(worker_token_file).readlines()[0].replace('\n', '')
            open(manager_token_file).readlines()[0].replace('\n', '')
        except (FileNotFoundError, IndexError):
            self.logger.info("Docker Swarm tokens not registered yet...registering")
            self.write_file(manager_token_file, current_manager_token)
            self.write_file(worker_token_file, current_worker_token)
            return True

        return False

    def get_tls_keys(self):
        """ Finds and returns the Container orchestration API client TLS keys """

        try:
            with FILE_NAMES.CA.open('r') as file:
                client_ca = file.read()
            with FILE_NAMES.CERT.open('r') as file:
                client_cert = file.read()
            with FILE_NAMES.KEY.open('r') as file:
                client_key = file.read()

        except (FileNotFoundError, IndexError):
            self.logger.warning("Container orchestration API TLS keys have not been set yet!")
            return []

        return client_ca, client_cert, client_key

    def do_commission(self, payload):
        """ Perform the operation

        :param payload: commissioning payload
        :return
        """

        if not payload:
            self.logger.debug("Tried commissioning with empty payload. Nothing "
                                    "to do")
            return

        self.logger.info("Commissioning the NuvlaEdge...{}".format(payload))
        try:
            self.api()._cimi_post(self.nuvlaedge_id+"/commission", json=payload)
        except Exception as e:
            self.logger.error(f"Could not commission with payload {payload}: {e}")
            return False

        if "vpn-csr" in payload:
            # get the respective VPN credential that was just created
            with FILE_NAMES.CONTEXT.open('r') as file:
                vpn_server_id = json.load(file).get("vpn-server-id")

            searcher_filter = self.build_vpn_credential_search_filter(vpn_server_id)

            attempts = 0
            credential_id = None
            while attempts <= 20:
                self.logger.info("Getting VPN credential from Nuvla...")
                try:
                    credential_id = self.api().search("credential",
                                                      filter=searcher_filter,
                                                      last=1).resources[0].id
                    break
                except IndexError:
                    self.logger.exception("Cannot find VPN credential in Nuvla "
                                          "after commissioning")
                    time.sleep(2)
                except Exception as ex:
                    self.logger.info(f"Exception finding VPN credential in Nuvla: {ex}")

                attempts += 1

            if not credential_id:
                self.logger.warning("Failing to provide necessary values for "
                                          "NuvlaEdge VPN client")
                return None

            vpn_credential = self.api()._cimi_get(credential_id)
            # save_vpn_credential
            vpn_server = self.api()._cimi_get(vpn_server_id)

            vpn_conf_endpoints = ''
            for connection in vpn_server["vpn-endpoints"]:
                vpn_conf_endpoints += \
                    "\n<connection>\nremote {} {} {}\n</connection>\n".format(
                        connection["endpoint"],
                        connection["port"],
                        connection["protocol"])

            vpn_fields = {
                "vpn-intermediate-ca": "\n".join(vpn_credential["vpn-intermediate-ca"]),
                "vpn-certificate": vpn_credential["vpn-certificate"],
                "vpn-ca-certificate": vpn_server["vpn-ca-certificate"],
                "vpn-intermediate-ca-is": "\n".join(vpn_server["vpn-intermediate-ca"]),
                "vpn-shared-key": vpn_server["vpn-shared-key"],
                "vpn-common-name-prefix": vpn_server["vpn-common-name-prefix"],
                "vpn-endpoints-mapped": vpn_conf_endpoints
            }

            return vpn_fields

        return True

    def needs_commission(self, current_conf):
        """ Check whether the current commission data structure
        has changed wrt to the previous one

        :param current_conf: current commissioning data
        :return commissioning payload
        """

        try:
            with FILE_NAMES.COMMISSIONING_FILE.open('r') as file:
                old_conf = json.load(file)
                if current_conf == old_conf:
                    return {}
                else:
                    diff_conf = {}
                    for key, value in current_conf.items():
                        if key in old_conf and old_conf[key] == value:
                            continue

                        diff_conf[key] = value

                    return diff_conf
        except FileNotFoundError:
            self.logger.info("Auto-commissioning the NuvlaEdge for the first time..")
            return current_conf

    def commission_vpn(self):
        """ (re)Commissions the NB via the agent API

        :return:
        """
        self.logger.info('Starting VPN commissioning...')

        vpn_csr, vpn_key = self.prepare_vpn_certificates()

        if not vpn_key or not vpn_csr:
            return False

        try:
            vpn_conf_fields = self.do_commission({"vpn-csr": vpn_csr})
        except Exception as e:
            self.logger.error(f'Unable to setup VPN connection: {str(e)}')
            return False

        if not vpn_conf_fields:
            self.logger.error('Invalid response from VPN commissioning... cannot continue')
            return False

        self.logger.info(f'VPN configuration fields: {vpn_conf_fields}')

        vpn_values = {
            'vpn_certificate': vpn_conf_fields['vpn-certificate'],
            'vpn_intermediate_ca': vpn_conf_fields['vpn-intermediate-ca'],
            'vpn_ca_certificate': vpn_conf_fields['vpn-ca-certificate'],
            'vpn_intermediate_ca_is': vpn_conf_fields['vpn-intermediate-ca-is'],
            'vpn_shared_key': vpn_conf_fields['vpn-shared-key'],
            'vpn_common_name_prefix': vpn_conf_fields['vpn-common-name-prefix'],
            'vpn_endpoints_mapped': vpn_conf_fields['vpn-endpoints-mapped'],
            'vpn_interface_name': self.vpn_interface_name,
            'nuvlaedge_vpn_key': vpn_key,
            'vpn_extra_config': self.vpn_config_extra
        }

        self.write_vpn_conf(vpn_values)
        return True

    def prepare_vpn_certificates(self):

        cmd = ['openssl', 'req', '-batch', '-nodes', '-newkey', 'ec', '-pkeyopt',
               'ec_paramgen_curve:secp521r1',
               '-keyout', self.vpn_key_file,
               '-out', self.vpn_csr_file,
               '-subj', f'/CN={self.nuvlaedge_id.split("/")[-1]}']

        r = self.shell_execute(cmd)

        if r.get('returncode', -1) != 0:
            self.logger.error(f'Cannot generate certificates for VPN connection: '
                                    f'{r.get("stdout")} | {r.get("stderr")}')
            return None, None

        try:
            wait = 0
            while not os.path.exists(self.vpn_csr_file) and \
                    not os.path.exists(self.vpn_key_file):
                if wait > 25:
                    # appr 5 sec
                    raise TimeoutError
                wait += 1
                time.sleep(0.2)

            with open(self.vpn_csr_file) as csr:
                vpn_csr = csr.read()

            with open(self.vpn_key_file) as key:
                vpn_key = key.read()
        except TimeoutError:
            self.logger.error(f'Unable to lookup {self.vpn_key_file} and '
                                    f'{self.vpn_csr_file}')
            return None, None

        return vpn_csr, vpn_key

    def get_nuvlaedge_capabilities(self, commissioning_dict: dict):
        """ Finds the NuvlaEdge capabilities and adds them to the NB commissioning payload

        :param commissioning_dict: the commission payload, as a dict, to be changed in
        case there are capabilities
        :return:
        """

        # NUVLA_JOB_PULL if job-engine-lite has been deployed with the NBE
        commissioning_dict['capabilities'] = []
        if self.coe_client.has_pull_job_capability():
            commissioning_dict['capabilities'].append('NUVLA_JOB_PULL')

    def compute_api_is_running(self) -> bool:
        """
        Check if the compute-api endpoint is up and running

        Only valid for Docker installations

        :return: True or False
        """

        if self.coe_client.ORCHESTRATOR not in ['docker', 'swarm']:
            return False

        compute_api_url = f'https://{util.compute_api}:{util.COMPUTE_API_INTERNAL_PORT}'
        self.logger.debug(f'Trying to reach compute API using {compute_api_url} address')
        try:
            if self.coe_client.client.containers.get(util.compute_api).status != 'running':
                return False
        except (docker_err.NotFound, docker_err.APIError, TimeoutError) as ex:
            self.logger.debug(f"Compute API container not found {ex}")
            return False

        try:
            requests.get(compute_api_url, timeout=3)

        except requests.exceptions.SSLError:
            # this is expected. It means it is up, we just weren't authorized
            self.logger.debug("Compute API up and running with security")

        except (requests.exceptions.ConnectionError, TimeoutError) as ex:
            # Can happen if the Compute API takes longer than normal on start
            self.logger.info(f'Compute API not ready yet: {ex}')
            return False

        return True

    @staticmethod
    def get_local_nuvlaedge_status() -> dict:
        """
        Reads the local nuvlaedge-status file

        Returns:
            dict: content of the file, or empty dict in case it doesn't exist
        """

        try:
            with open(FILE_NAMES.NUVLAEDGE_STATUS_FILE) as ns:
                return json.load(ns)
        except FileNotFoundError:
            return {}

    def get_node_role_from_status(self) -> str or None:
        """
        Look up the local nuvlaedge-status file and take the cluster-node-role value from
        there

        :return: node role
        """

        return self.get_local_nuvlaedge_status().get('cluster-node-role')

    @staticmethod
    def read_commissioning_file() -> dict:
        """
        Reads the current content of the commissioning file from the local shared volume

        :return: last commissioning content
        """
        try:
            with FILE_NAMES.COMMISSIONING_FILE.open('r') as file:
                commission_payload = json.load(file)
        except FileNotFoundError:
            commission_payload = {}

        return commission_payload

    def needs_cluster_commission(self) -> dict:
        """
        Checks if the commissioning needs to carry cluster information

        :return: commission-ready cluster info
        """

        cluster_info = self.coe_client.get_cluster_info(
            default_cluster_name=f'cluster_{self.nuvlaedge_id}')

        node_info = self.coe_client.get_node_info()
        node_id = self.coe_client.get_node_id(node_info)

        # we only commission the cluster when the NuvlaEdge status
        # has already been updated with its "node-id"
        nuvlaedge_status = self.get_local_nuvlaedge_status()

        if not cluster_info:
            # it is not a manager but...
            if node_id and node_id == nuvlaedge_status.get('node-id'):
                # it is a worker, and NB status is aware of that, so we can update
                # the cluster with it
                return {
                    "cluster-worker-id": node_id,
                }
            else:
                return {}

        if nuvlaedge_status.get('node-id') in cluster_info.get('cluster-managers', []) \
                and node_id == nuvlaedge_status.get('node-id'):
            return cluster_info

        return {}

    def get_compute_endpoint(self, vpn_ip: str) -> tuple:
        """
        Find the endpoint and port of the Compute API

        :returns tuple (api_endpoint, port)
        """
        coe_api_ip, coe_api_port = self.coe_client.get_api_ip_port()

        api_endpoint = None
        if vpn_ip:
            api_endpoint = f"https://{vpn_ip}:{coe_api_port}"
        elif coe_api_ip and coe_api_port:
            api_endpoint = f"https://{coe_api_ip}:{coe_api_port}"

        return api_endpoint, coe_api_port

    def needs_partial_decommission(self, minimum_payload: dict, full_payload: dict,
                                   old_payload: dict):
        """
        For workers, sets the "remove" attr to instruct the partial decommission

        :param minimum_payload: base commissioning payload for request
        :param full_payload: full payload
        :param old_payload: payload from previous commissioning
        :return:
        """

        if self.get_node_role_from_status() != "worker":
            return

        full_payload['removed'] = \
            self.coe_client.get_partial_decommission_attributes()
        if full_payload['removed'] != old_payload.get('removed', []):
            minimum_payload['removed'] = full_payload['removed']

        # remove the keys from the commission payload, to avoid confusion on the server
        # side
        for attr in minimum_payload.get('removed', []):
            try:
                full_payload.pop(attr)
                minimum_payload.pop(attr)
            except KeyError:
                pass

    @staticmethod
    def commissioning_attr_has_changed(current: dict, old: dict, attr_name: str,
                                       payload: dict,
                                       compare_with_nb_resource: bool = False):
        """
        Compares the current attribute value with the old one, and if different, adds it
        to the commissioning payload

        Args:
            current (dict): current commissioning attributes
            old (dict): previous commissioning attributes
            attr_name (str): name of the attribute to be compared
            payload (dict): minimum commissioning payload
            compare_with_nb_resource (bool): if True, will lookup the local .context file
            and check if attr has changed. NOTE: this flag make the check ignore whatever
            the previous commission was
        """

        if compare_with_nb_resource:
            with FILE_NAMES.CONTEXT.open('r') as file:
                # overwrite the old commissioning value with the one from the NB resource
                # (source of truth)
                old_value = json.load(file).get(attr_name)
                if old_value:
                    old[attr_name] = old_value

        if isinstance(current[attr_name], str):
            if current[attr_name] != old.get(attr_name):
                payload[attr_name] = current[attr_name]
        elif isinstance(current[attr_name], list):
            if sorted(current[attr_name]) != sorted(old.get(attr_name, [])):
                payload[attr_name] = current[attr_name]

    def try_commission(self):
        """ Checks whether any of the system configurations have changed
        and if so, returns True or False """
        cluster_join_tokens = self.coe_client.get_join_tokens()
        cluster_info = self.needs_cluster_commission()

        # initialize the commissioning payload
        commission_payload = cluster_info.copy()
        old_commission_payload = self.read_commissioning_file()
        minimum_commission_payload = {} if cluster_info.items() <= old_commission_payload.items() \
                                     else cluster_info.copy()

        my_vpn_ip = self.telemetry_instance.get_vpn_ip()
        api_endpoint, _ = self.get_compute_endpoint(my_vpn_ip)
        infra_service = self.coe_client.define_nuvla_infra_service(api_endpoint,
                                                                          *self.get_tls_keys())

        # 1st time commissioning the IS, so we need to also pass the keys, even if they
        # haven't changed
        infra_diff = {k: v for k, v in infra_service.items() if v != old_commission_payload.get(k)}

        if self.coe_client.infra_service_endpoint_keyname in \
                old_commission_payload:
            minimum_commission_payload.update(infra_diff)
        else:
            minimum_commission_payload.update(infra_service)

        commission_payload.update(infra_service)

        # FIXME: ATM, it isn't clear whether these will make sense for k8s. If
        #  they do, then this block should be moved to an abstractmethod of the
        #  COEClient.
        if len(cluster_join_tokens) > 1:
            self.swarm_token_diff(cluster_join_tokens[0], cluster_join_tokens[1])
            commission_payload.update({
                self.coe_client.join_token_manager_keyname: cluster_join_tokens[0],
                self.coe_client.join_token_worker_keyname: cluster_join_tokens[1]
            })

            self.commissioning_attr_has_changed(
                commission_payload,
                old_commission_payload,
                self.coe_client.join_token_manager_keyname,
                minimum_commission_payload)
            self.commissioning_attr_has_changed(
                commission_payload,
                old_commission_payload,
                self.coe_client.join_token_worker_keyname,
                minimum_commission_payload)

        self.get_nuvlaedge_capabilities(commission_payload)
        # capabilities should always be commissioned when infra is also being commissioned
        if any(k in minimum_commission_payload for k in infra_service):
            minimum_commission_payload['capabilities'] = \
                commission_payload.get('capabilities', [])
        else:
            self.commissioning_attr_has_changed(
                commission_payload, old_commission_payload,
                "capabilities", minimum_commission_payload,
                compare_with_nb_resource=True)

        # if this node is a worker, them we must force remove some assets
        self.needs_partial_decommission(minimum_commission_payload, commission_payload,
                                        old_commission_payload)

        if self.do_commission(minimum_commission_payload):
            self.write_file(FILE_NAMES.COMMISSIONING_FILE,
                            commission_payload,
                            is_json=True)

    def build_vpn_credential_search_filter(self, vpn_server_id):
        """ Simply build the API query for searching this NuvlaEdge's VPN credential

        :param vpn_server_id: ID of the VPN server
        :return str
        """

        return f'method="create-credential-vpn-nuvlabox" and ' \
               f'vpn-common-name="{self.nuvlaedge_id}" and parent="{vpn_server_id}"'

    def validate_local_vpn_credential(self, online_vpn_credential: dict):
        """
        When the VPN credential exists in Nuvla, this function checks whether the local
        copy of that credential matches. If it does not, issue a VPN recommissioning

        :param online_vpn_credential: VPN credential resource received from Nuvla
        :return:
        """
        with FILE_NAMES.VPN_CREDENTIAL.open('r') as file:
            local_vpn_credential = json.load(file)

        if online_vpn_credential['updated'] != local_vpn_credential['updated']:
            self.logger.warning(f"VPN credential has been modified in Nuvla at "
                                f"{online_vpn_credential['updated']}. Recommissioning")
            # Recommission
            self.commission_vpn()
            FILE_NAMES.VPN_CREDENTIAL.unlink()

        elif not util.file_exists_and_not_empty(FILE_NAMES.VPN_CLIENT_CONF_FILE):
            self.logger.warning("OpenVPN configuration not available. Recommissioning")

            # Recommission
            self.commission_vpn()
            FILE_NAMES.VPN_CREDENTIAL.unlink()

        # else, do nothing because nothing has changed

    def check_vpn_client_state(self):
        exists = None
        running = None
        try:
            running = self.coe_client.is_vpn_client_running()
            exists = True
        except docker.errors.NotFound:
            exists = False
        return exists, running

    def fix_vpn_credential_mismatch(self, online_vpn_credential: dict):
        """
        When a VPN credential exists in Nuvla but not locally, there is a mismatch to be
        investigated. This function will double-check the local VPN client state,
        re-commission the VPN credential if needed, and finally save the right VPN
        credential locally for future reference

        :param online_vpn_credential: VPN credential resource received from Nuvla
        :return:
        """
        vpn_client_exists, vpn_client_running = self.check_vpn_client_state()

        if vpn_client_running and self.telemetry_instance.get_vpn_ip():
            # just save a copy of the VPN credential locally
            self.write_file(FILE_NAMES.VPN_CREDENTIAL, online_vpn_credential, is_json=True)
            self.logger.info(f"VPN client is currently running. Saving VPN credential "
                             f"locally at {FILE_NAMES.VPN_CREDENTIAL}")
        elif vpn_client_exists:
            # there is a VPN credential in Nuvla, but not locally, and the VPN client
            # is not running maybe something went wrong, just recommission
            self.logger.warning("VPN client is either not running or "
                                "missing its configuration. Forcing VPN "
                                "recommissioning...")
            self.commission_vpn()

    def watch_vpn_credential(self, vpn_is_id=None):
        """ Watches the VPN credential in Nuvla for changes

        :param vpn_is_id: VPN server ID
        """

        if not vpn_is_id:
            return

        vpn_client_exists, _ = self.check_vpn_client_state()
        if not vpn_client_exists:
            self.logger.info("VPN client container doesn't exist. Do nothing")
            return

        search_filter = self.build_vpn_credential_search_filter(vpn_is_id)
        self.logger.debug("Watching VPN credential in Nuvla...")
        try:
            credential_id = self.api().search("credential",
                                              filter=search_filter,
                                              last=1).resources[0].id
            self.logger.debug("Found VPN credential ID %s" % credential_id)
        except IndexError:
            credential_id = None

        if not credential_id:
            # If you cannot find a VPN credential in Nuvla, then it is either in the
            # process of being created or it has been removed from Nuvla
            self.logger.info("VPN server is set but cannot find VPN credential in Nuvla."
                             " Commissioning VPN...")

            if util.file_exists_and_not_empty(FILE_NAMES.VPN_CREDENTIAL):
                self.logger.warning("NOTE: VPN credential exists locally, so it "
                                    "was removed from Nuvla")

            self.commission_vpn()
        else:
            vpn_credential_nuvla = self.api()._cimi_get(credential_id)

            # IF there is a VPN credential in Nuvla:
            #  - if we also have one locally, BUT is different, then recommission
            if util.file_exists_and_not_empty(FILE_NAMES.VPN_CREDENTIAL):
                self.validate_local_vpn_credential(vpn_credential_nuvla)
            else:
                # - IF we don't have it locally, but there's one in Nuvla, then:
                #     - IF the vpn-client is already running, then all is good, just
                #     save the VPN credential locally
                self.logger.warning("VPN credential exists in Nuvla, but not "
                                    "locally")
                self.fix_vpn_credential_mismatch(vpn_credential_nuvla)

    def set_immutable_ssh_key(self):
        """
        Takes a public SSH key from env and adds it to the installing host user.
        This is only done once, at installation time.

        :return:
        """

        if path.exists(self.ssh_flag):
            self.logger.debug("Immutable SSH key has already been processed at "
                              "installation time")
            with open(self.ssh_flag) as sshf:
                original_ssh_key = sshf.read()
                if self.ssh_pub_key != original_ssh_key:
                    self.logger.warning(f'Received new SSH key but the original '
                                              f'{original_ssh_key} is immutable.Ignoring')
            return

        event = {
            "category": "action",
            "content": {
                "resource": {
                    "href": self.nuvlaedge_id
                },
                "state": "Unknown problem while setting immutable SSH key"
            },
            "severity": "high",
            "timestamp": datetime.utcnow().strftime(self.nuvla_timestamp_format)
        }

        if self.ssh_pub_key and self.installation_home:
            ssh_folder = f"{self.hostfs}{self.installation_home}/.ssh"
            if not path.exists(ssh_folder):
                event['content']['state'] = f"Cannot set immutable SSH key because " \
                                            f"{ssh_folder} does not exist"

                self.push_event(event)
                return

            with FILE_NAMES.CONTEXT.open('r') as file:
                nb_owner = json.load(file).get('owner')

            event_owners = [nb_owner, self.nuvlaedge_id] if nb_owner \
                else [self.nuvlaedge_id]
            event['acl'] = {'owners': event_owners}

            self.logger.info(f'Setting immutable SSH key {self.ssh_pub_key} for '
                             f'{self.installation_home}')
            try:
                with util.timeout(10):
                    if not self.coe_client.install_ssh_key(self.ssh_pub_key,
                                                           self.installation_home):
                        return
            except Exception as e:
                msg = f'An error occurred while setting immutable SSH key: {str(e)}'
                self.logger.error(msg)
                event['content']['state'] = msg
                self.push_event(event)

            self.write_file(self.ssh_flag, self.ssh_pub_key)

    def run(self):
        """
        Threads the commissioning cycles, so that they don't interfere with the main
        telemetry cycle
        """
        while True:
            try:
                self.try_commission()
            except RuntimeError as ex:
                self.logger.exception('Error while trying to commission NuvlaEdge',
                                      ex)
            time.sleep(self.refresh_period)<|MERGE_RESOLUTION|>--- conflicted
+++ resolved
@@ -34,11 +34,7 @@
     """
 
     def __init__(self,
-<<<<<<< HEAD
-                 container_runtime: COEClient,
-=======
                  coe_client: COEClient,
->>>>>>> dad1c4d0
                  data_volume: str,
                  telemetry: Telemetry,
                  refresh_period: int = 15):
