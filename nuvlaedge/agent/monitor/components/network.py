# -*- coding: utf-8 -*-
""" NuvlaEdge IP address monitoring class.

This class is devoted to finding and reporting IP addresses of the Host,
Docker Container, and VPN along with their corresponding interface names.
It also reports and handles the IP geolocation system.

"""
import json
import logging
import os
import time

import requests

from ..components import monitor
from nuvlaedge.agent.common import util
from nuvlaedge.agent.monitor import Monitor
from nuvlaedge.agent.monitor.data.network_data import NetworkingData, \
    NetworkInterface, IP
from nuvlaedge.agent.orchestrator import COEClient
from nuvlaedge.common.constant_files import FILE_NAMES


@monitor('network_monitor')
class NetworkMonitor(Monitor):
    """
    Handles the retrieval of IP networking data.
    """
    _REMOTE_IPV4_API: str = "https://api.ipify.org?format=json"
    _IP_COMMAND_ARGS: str = '-j route'
    _IPROUTE_ENTRYPOINT: str = 'ip'
    _PUBLIC_IP_UPDATE_RATE: int = 3600
    _NUVLAEDGE_COMPONENT_LABEL_KEY: str = util.base_label

    def __init__(self, name: str, telemetry, enable_monitor=True):

        super().__init__(self.__class__.__name__, NetworkingData,
                         enable_monitor=enable_monitor)
        # list of network interfaces
        self.updaters: list = [self.set_public_data,
                               self.set_local_data,
                               self.set_swarm_data,
                               self.set_vpn_data]
        self.logger = logging.getLogger(self.__class__.__name__)
        self.host_fs: str = telemetry.hostfs
        self.first_net_stats: dict = {}
        self.previous_net_stats_file: str = telemetry.previous_net_stats_file

        self.coe_client: COEClient = telemetry.coe_client
        self._ip_route_image: str = self.coe_client.current_image

        self.engine_project_name: str = self.get_engine_project_name()
        self.logger.info(f'Running network monitor for project '
                         f'{self.engine_project_name}')
        self.iproute_container_name: str = f'{self.engine_project_name}-iproute'

        self.last_public_ip: float = 0.0

        # Initialize the corresponding data on the EdgeStatus class
        if not telemetry.edge_status.iface_data:
            telemetry.edge_status.iface_data = self.data

    def get_engine_project_name(self) -> str:
        return self.coe_client.get_nuvlaedge_project_name(util.default_project_name)

    def set_public_data(self) -> None:
        """
        Reads the IP from the GeoLocation systems.
        """
        if time.time() - self.last_public_ip < self._PUBLIC_IP_UPDATE_RATE:
            return
        try:
            it_v4_response: requests.Response = requests.get(
                self._REMOTE_IPV4_API, timeout=5)

            if it_v4_response.status_code == 200:
                self.data.ips.public = \
                    json.loads(it_v4_response.content.decode("utf-8")).get("ip")
                self.last_public_ip = time.time()

        except requests.Timeout as ex:
            reason: str = f'Connection to server timed out: {ex}'
            self.logger.error(f'Cannot retrieve public IP. {reason}')
        except Exception as e:
            self.logger.error(f'Cannot retrieve public IP: {e}')

    def parse_host_ip_json(self, iface_data: dict) -> NetworkInterface | None:
        """
        Receives a dict with the information of a host interface and returns a
        BaseModel data class of NetworkInterface.

        @param iface_data: Single interface data entry.
        @return: NetworkInterface class
        """
        try:
            is_default_gw = iface_data.get('dst', '') == 'default'
            return NetworkInterface(iface_name=iface_data['dev'],
                                    ips=[IP(address=iface_data['prefsrc'])],
                                    default_gw=is_default_gw)
        except KeyError as err:
            self.logger.warning(f'Interface key not found {err}')
            return None

    def is_already_registered(self, it_route: dict) -> bool:
        it_name = it_route.get('dev', '')
        it_ip = IP(address=it_route.get('prefsrc', ''))
        return it_name in self.data.interfaces.keys() \
               and it_ip in self.data.interfaces[it_name].ips

    def is_skip_route(self, it_route: dict) -> bool:
        """
        Assess whether the IP route is a loopback or the interface is already
        registered

        Args:
            it_route: single IP route report in

        Returns:
            True if the route is to be skipped
        """
        is_loop: bool = it_route.get('dst', '127.').startswith('127.')
        is_already_registered: bool = self.is_already_registered(it_route)
        not_complete: bool = 'prefsrc' not in it_route

        return is_loop or is_already_registered or not_complete

    def _gather_host_ip_route(self) -> str:
        """
        Gathers a json type string containing the host local network routing if
        the container run is run successfully
        Returns:
            str as the output of the command (can be empty).
        """
        self.coe_client.container_remove(self.iproute_container_name)
        self.logger.debug(f'Scanning local IP with IP route image {self._ip_route_image}')
        return self.coe_client.container_run_command(
            image=self._ip_route_image,
            name=self.iproute_container_name,
            args=self._IP_COMMAND_ARGS,
            entrypoint=self._IPROUTE_ENTRYPOINT,
            network='host')

    def read_traffic_data(self) -> list:
        """ Gets the list of net ifaces and corresponding rxbytes and txbytes

            :returns [{"interface": "iface1", "bytes-transmitted": X,
            "bytes-received": Y}, {"interface": "iface2", ...}]
        """

        sysfs_net = f"{self.host_fs}/sys/class/net"

        try:
            ifaces = os.listdir(sysfs_net)
        except FileNotFoundError:
            self.logger.warning("Cannot find network information for this device")
            return []

        previous_net_stats = {}
        try:
            with open(self.previous_net_stats_file, encoding='UTF-8') as pns:
                previous_net_stats = json.loads(pns.read())
        except (FileNotFoundError, json.decoder.JSONDecodeError):
            pass

        net_stats = []
        for interface in ifaces:
            stats = f"{sysfs_net}/{interface}/statistics"
            try:
                with open(f"{stats}/rx_bytes", encoding='UTF-8') as rx_file:
                    rx_bytes = int(rx_file.read())
                with open(f"{stats}/tx_bytes", encoding='UTF-8') as tx_file:
                    tx_bytes = int(tx_file.read())
            except (FileNotFoundError, NotADirectoryError):
                self.logger.warning(
                    f"Cannot calculate net usage for interface {interface}")
                continue

            # we compute the net stats since the beginning of the NB lifetime
            # and our counters reset on every NB restart
            if interface in self.first_net_stats:
                if rx_bytes < self.first_net_stats[interface].get('bytes-received', 0) \
                        or tx_bytes < \
                        self.first_net_stats[interface].get('bytes-transmitted', 0):

                    # then the system counters were reset
                    self.logger.warning(f'Host network counters seem to have '
                                        f'been reset for network interface {interface}')

                    if interface in previous_net_stats:
                        # in this case, because the numbers no longer correlate,
                        # we need to add up to the previous reported value
                        rx_bytes_report = previous_net_stats[interface].get(
                            'bytes-received', 0) + rx_bytes
                        tx_bytes_report = previous_net_stats[interface].get(
                            'bytes-transmitted', 0) + tx_bytes
                    else:
                        rx_bytes_report = rx_bytes
                        tx_bytes_report = tx_bytes

                    self.first_net_stats[interface] = {
                        "bytes-transmitted": tx_bytes,
                        "bytes-received": rx_bytes,
                        "bytes-transmitted-carry": previous_net_stats.get(interface,
                                                                          {}).get(
                            'bytes-transmitted', 0),
                        "bytes-received-carry": previous_net_stats.get(interface, {}).get(
                            'bytes-received', 0),
                    }
                else:
                    # then counters are still going. In this case we just need to do
                    #
                    # current - first + carry
                    rx_bytes_report = rx_bytes - \
                                      self.first_net_stats[interface].get(
                                          'bytes-received', 0) + \
                                      self.first_net_stats[interface].get(
                                          'bytes-received-carry', 0)
                    tx_bytes_report = \
                        tx_bytes - \
                        self.first_net_stats[interface].get('bytes-transmitted', 0) + \
                        self.first_net_stats[interface].get('bytes-transmitted-carry', 0)

            else:
                rx_bytes_report = previous_net_stats.get(interface, {}).get(
                    'bytes-received', 0)
                tx_bytes_report = previous_net_stats.get(interface, {}).get(
                    'bytes-transmitted', 0)

                self.first_net_stats[interface] = {
                    "bytes-transmitted": tx_bytes,
                    "bytes-received": rx_bytes,
                    "bytes-transmitted-carry": tx_bytes_report,
                    "bytes-received-carry": rx_bytes_report
                }

            previous_net_stats[interface] = {
                "bytes-transmitted": tx_bytes_report,
                "bytes-received": rx_bytes_report
            }

            net_stats.append({
                "interface": interface,
                "bytes-transmitted": tx_bytes_report,
                "bytes-received": rx_bytes_report
            })

        util.atomic_write(self.previous_net_stats_file,
                          json.dumps(previous_net_stats), encoding='UTF-8')

        return net_stats

    def set_local_data(self) -> None:
        """
        Runs the auxiliary container that reads the host network interfaces and parses the
        output return
        """
        ip_route: str = self._gather_host_ip_route()

        if not ip_route:
            return

        # Gather default Gateway
        readable_route: list = []

        try:
            readable_route = json.loads(ip_route)
        except json.decoder.JSONDecodeError as ex:
            self.logger.warning(f'Failed parsing IP info: {ex}')

        if readable_route:
            for route in readable_route:
                it_name = route.get('dev')
                it_ip = route.get('prefsrc')

                # Handle special cases
                if route.get('dst', 'not_def') == 'default':
                    self.data.default_gw = it_name

                if self.is_skip_route(route):
                    continue

                # Create new interface data structure
                it_iface: NetworkInterface
                if it_name in self.data.interfaces:
                    it_iface = self.data.interfaces[it_name]
                else:
                    it_iface = self.parse_host_ip_json(route)
                    self.data.interfaces[it_name] = it_iface

                if it_iface and it_name and it_ip:
                    if it_name == self.data.default_gw:
                        it_iface.default_gw = True

                        if self.data.ips.local != it_ip:
                            self.data.ips.local = it_ip

                    ip_address = IP(address=it_ip)
                    if ip_address not in self.data.interfaces[it_name].ips:
                        self.data.interfaces[it_name].ips.append(ip_address)

        # Update traffic data
        it_traffic: list = self.read_traffic_data()

        for iface_traffic in it_traffic:
            it_name: str = iface_traffic.get("interface")
            if it_name in self.data.interfaces.keys():
                self.data.interfaces[it_name].tx_bytes = \
                    iface_traffic.get('bytes-transmitted', '')
                self.data.interfaces[it_name].rx_bytes = \
                    iface_traffic.get('bytes-received', '')

    def set_vpn_data(self) -> None:
        """ Discovers the NuvlaEdge VPN IP  """

        # Check if file exists and not empty
        if FILE_NAMES.VPN_IP_FILE.exists() and \
                FILE_NAMES.VPN_IP_FILE.stat().st_size != 0:
            with FILE_NAMES.VPN_IP_FILE.open() as file:
                it_line = file.read()
                ip_address: str = str(it_line.splitlines()[0])

            if self.data.ips.vpn != ip_address:
                self.data.ips.vpn = ip_address

        else:
            self.logger.warning("Cannot infer the NuvlaEdge VPN IP!")

    def set_swarm_data(self) -> None:
        """ Discovers the host SWARM IP address """
<<<<<<< HEAD
        it_ip: str = self.coe_client.get_api_ip_port()[0]

        if self.data.ips.swarm != it_ip:
            self.data.ips.swarm = it_ip
=======
        self.data.ips.swarm = self.runtime_client.get_api_ip_port()[0]
>>>>>>> 875bf0f2

    def update_data(self) -> None:
        """
        Iterates over the different interfaces and gathers the data
        """
        for updater in self.updaters:
            updater()

    def populate_nb_report(self, nuvla_report: dict):
        """
                Network report structure:
                network: {
                    default_gw: str,
                    ips: {
                        local: str,
                        public: str,
                        swarm: str,
                        vpn: str
                        }
                    interfaces: [
                        {
                            "interface": iface_name
                            "ips": [{
                                "address": "ip_Add"
                            }]
                        }
                    ]
                }
                """
        # Until server is adapted, we only return a single IP address as
        #  a string following the next priority.
        # 1.- VPN
        # 2.- Default Local Gateway
        # 3.- Public
        # 4.- Swarm
        self.logger.info('Updating data in Network monitor')
        if not nuvla_report.get('resources'):
            nuvla_report['resources'] = {}

        it_traffic: list = [x.dict(by_alias=True, exclude={'ips', 'default_gw'})
                            for _, x in self.data.interfaces.items()]

        it_report = self.data.dict(by_alias=True, exclude={'interfaces'}, exclude_none=True)
        it_report['interfaces'] = [{'interface': name,
                                    'ips': [ip.dict() for ip in obj.ips]}
                                   for name, obj in self.data.interfaces.items()]

        nuvla_report['network'] = it_report

        if it_traffic:
            nuvla_report['resources']['net-stats'] = it_traffic

        if self.data.ips.vpn:
            nuvla_report['ip'] = str(self.data.ips.vpn)
            return str(self.data.ips.vpn)

        if self.data.ips.local:
            nuvla_report['ip'] = str(self.data.ips.local)
            return str(self.data.ips.local)

        if self.data.ips.public:
            nuvla_report['ip'] = str(self.data.ips.public)
            return str(self.data.ips.public)

        if self.data.ips.swarm:
            nuvla_report['ip'] = str(self.data.ips.swarm)
            return str(self.data.ips.swarm)

        return None<|MERGE_RESOLUTION|>--- conflicted
+++ resolved
@@ -328,14 +328,7 @@
 
     def set_swarm_data(self) -> None:
         """ Discovers the host SWARM IP address """
-<<<<<<< HEAD
-        it_ip: str = self.coe_client.get_api_ip_port()[0]
-
-        if self.data.ips.swarm != it_ip:
-            self.data.ips.swarm = it_ip
-=======
-        self.data.ips.swarm = self.runtime_client.get_api_ip_port()[0]
->>>>>>> 875bf0f2
+        self.data.ips.swarm = self.coe_client.get_api_ip_port()[0]
 
     def update_data(self) -> None:
         """
