"""
Concrete COE client factory.
"""

import os

from nuvlaedge.agent.orchestrator import COEClient
from nuvlaedge.agent.orchestrator.docker import DockerClient
from nuvlaedge.agent.orchestrator.kubernetes import KubernetesClient


<<<<<<< HEAD
def get_container_runtime() -> COEClient:
=======
def get_coe_client() -> COEClient:
>>>>>>> dad1c4d0
    """
    Returns the concrete COE client based on the underlying target COE.
    :return: instance of a COEClient
    """
    if os.getenv('KUBERNETES_SERVICE_HOST'):
        return KubernetesClient()
    else:
        return DockerClient()<|MERGE_RESOLUTION|>--- conflicted
+++ resolved
@@ -9,11 +9,7 @@
 from nuvlaedge.agent.orchestrator.kubernetes import KubernetesClient
 
 
-<<<<<<< HEAD
-def get_container_runtime() -> COEClient:
-=======
 def get_coe_client() -> COEClient:
->>>>>>> dad1c4d0
     """
     Returns the concrete COE client based on the underlying target COE.
     :return: instance of a COEClient
