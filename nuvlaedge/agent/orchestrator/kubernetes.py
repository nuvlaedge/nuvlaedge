import logging
import os
import time
from typing import Dict, List, Union

from nuvlaedge.agent.common import util
from nuvlaedge.agent.orchestrator import COEClient
from nuvlaedge.common.constant_files import FILE_NAMES
from nuvlaedge.common.nuvlaedge_logging import get_nuvlaedge_logger

if os.getenv('KUBERNETES_SERVICE_HOST'):
    from kubernetes import client, config
    from kubernetes.client.exceptions import ApiException

log: logging.Logger = get_nuvlaedge_logger(__name__)


JOB_TTL_SECONDS_AFTER_FINISHED = 60 * 2
JOB_BACKOFF_LIMIT = 0
DEFAULT_IMAGE_PULL_POLICY = "Always"


class TimeoutException(Exception):
    ...


class KubernetesClient(COEClient):
    """
    Kubernetes client
    """

    CLIENT_NAME = 'Kubernetes'
    ORCHESTRATOR = 'kubernetes'
    ORCHESTRATOR_COE = ORCHESTRATOR

    infra_service_endpoint_keyname = 'kubernetes-endpoint'
    join_token_manager_keyname = 'kubernetes-token-manager'
    join_token_worker_keyname = 'kubernetes-token-worker'

    WAIT_SLEEP_SEC = 2

    # FIXME: This needs to be parameterised.
    NE_DB_ROOT_HOSTPATH = '/var/lib/nuvlaedge'
    NE_DB_CONTAINER_PATH = str(FILE_NAMES.root_fs)

    DEFAULT_IMAGE_PULL_POLICY = "Always"

    def __init__(self):
        super().__init__()
        config.load_incluster_config()
        self.client = client.CoreV1Api()
        self.client_apps = client.AppsV1Api()
        self.client_batch_api = client.BatchV1Api()
        self.namespace = \
            self.get_nuvlaedge_project_name(util.default_project_name)
        self.job_engine_lite_image = \
            os.getenv('NUVLAEDGE_JOB_ENGINE_LITE_IMAGE') or self.current_image
        self.host_node_ip = os.getenv('MY_HOST_NODE_IP')
        self.host_node_name = os.getenv('MY_HOST_NODE_NAME')
        self.vpn_client_component = \
            os.getenv('NUVLAEDGE_VPN_COMPONENT_NAME', 'vpn-client')
        self.job_image_pull_policy = os.getenv('JOB_IMAGE_PULL_POLICY', DEFAULT_IMAGE_PULL_POLICY)
        self.data_gateway_name = f"data-gateway.{self.namespace}"

    def list_raw_resources(self, resource_type) -> list[dict] | None:
        return None

    @staticmethod
    def get_image_pull_policy(image_pull_policy):
        """
        Check if the image pull policy is valid
        If not, return a sane value of IfNotPresent
        """

        valid_pull_policies = ["Always", "IfNotPresent", "Never"]

        if image_pull_policy in valid_pull_policies:
            return image_pull_policy

        log.warning(f'The image pull policy was set to an invalid string: {image_pull_policy}'
                    f'Using "{DEFAULT_IMAGE_PULL_POLICY}" instead.')
        return DEFAULT_IMAGE_PULL_POLICY

    def get_node_info(self, node_name=None) -> Union[client.V1Node, None]:
        node_name = node_name or self.host_node_name
        if node_name:
            try:
                return self.client.read_node(node_name)
            except AttributeError:
                log.warning(f'Cannot infer node information for node "{node_name}"')

        return None

    def get_host_os(self):
        node = self.get_node_info(self.host_node_name)
        if node:
            return f"{node.status.node_info.os_image} {node.status.node_info.kernel_version}"

        return None

    def get_join_tokens(self) -> tuple:
        # NOTE: I don't think we can get the cluster join token from the API
        # it needs to come from the cluster mgmt tool (i.e. k0s, k3s, kubeadm, etc.)
        return ()

    def list_nodes(self, optional_filter: dict = None):
        return self.client.list_node().items

    def list_deployments(self):

        deployment_list = []

        temp_result = self.client_apps.list_namespaced_deployment(self.namespace)

        for deployment in temp_result.items:
            logging.debug(f"pod name -->>  {deployment.metadata.name}")
            deployment_list += [deployment.metadata.name]

        return deployment_list

    def get_cluster_info(self, default_cluster_name=None):
        node_info = self.get_node_info()

        cluster_id = self.get_cluster_id(node_info, default_cluster_name)

        nodes = self.list_nodes()
        managers = []
        workers = []
        for n in nodes:
            workers.append(n.metadata.name)
            for label in n.metadata.labels:
                if 'node-role' in label and 'master' in label:
                    workers.pop()
                    managers.append(n.metadata.name)
                    break

        return {
            'cluster-id': cluster_id,
            'cluster-orchestrator': self.ORCHESTRATOR_COE,
            'cluster-managers': managers,
            'cluster-workers': workers
        }

    def get_api_ip_port(self):
        if self.host_node_ip:
            return self.host_node_ip, 6443

        all_endpoints = self.client.list_endpoints_for_all_namespaces().items

        try:
            endpoint = list(filter(lambda x: x.metadata.name.lower() == 'kubernetes', all_endpoints))[0]
        except IndexError:
            log.error('There are no "kubernetes" endpoints where to get the API IP and port from')
            return None, None

        ip_port = None
        for subset in endpoint.subsets:
            for addr in subset.addresses:
                if addr.ip:
                    self.host_node_ip = addr.ip
                    break

            for port in subset.ports:
                if f'{port.name}/{port.protocol}' == 'https/TCP':
                    ip_port = port.port
                    break

            if self.host_node_ip and ip_port:
                return self.host_node_ip, ip_port

        return None, None

    def has_pull_job_capability(self):
        if self.job_engine_lite_image:
            return True
        return False

    def get_node_labels(self):
        node = self.get_node_info()
        node_labels = node.metadata.labels

        return self.cast_dict_to_list(node_labels)

    def is_vpn_client_running(self):
        vpn_pod = self.client.list_pod_for_all_namespaces(label_selector=f"component={self.vpn_client_component}").items

        if len(vpn_pod) < 1:
            return False

        for res in vpn_pod:
            for container in res.status.container_statuses:
                if container.name == self.vpn_client_component and container.ready:
                    return True

        return False

    def install_ssh_key(self, ssh_pub_key, host_home):
        name = 'nuvlaedge-ssh-installer'
        ssh_folder = '/tmp/ssh'
        try:
            existing_pod = self.client.read_namespaced_pod(namespace=self.namespace, name=name)
        except ApiException as e:
            if e.status != 404: # If 404, this is good, we can proceed
                raise
        else:
            if existing_pod.status.phase.lower() not in ['succeeded', 'running']:
                log.warning(f'Found old {name} with state {existing_pod.status.phase}. Trying to relaunch it...')
                self.client.delete_namespaced_pod(namespace=self.namespace, name=name)
            else:
                log.info(f'SSH key installer "{name}" has already been launched in the past. Skipping this step')
                return False

        entrypoint = ["sh"]
        cmd = ["-c", "echo -e \"${SSH_PUB}\" >> %s" % f'{ssh_folder}/authorized_keys']
        volume_name = f'{name}-volume'
        pod_body = client.V1Pod(
            kind='Pod',
            metadata=client.V1ObjectMeta(name=name),
            spec=client.V1PodSpec(
                node_name=self.host_node_name,
                volumes=[
                    client.V1Volume(
                        name=volume_name,
                        host_path=client.V1HostPathVolumeSource(
                            path=f'{host_home}/.ssh'
                        )
                    )
                ],
                restart_policy='Never',
                containers=[
                    client.V1Container(
                        name=name,
                        image=self.current_image,
                        env=[
                            client.V1EnvVar(
                                name='SSH_PUB',
                                value=ssh_pub_key
                            )
                        ],
                        volume_mounts=[
                            client.V1VolumeMount(
                                name=volume_name,
                                mount_path=ssh_folder
                            )
                        ],
                        command=entrypoint,
                        args=cmd
                    )
                ]
            )
        )

        self.client.create_namespaced_pod(namespace=self.namespace, body=pod_body)

        return True

    def is_nuvla_job_running(self, job_id, job_execution_id):
        try:
            job = self.client.read_namespaced_pod(namespace=self.namespace, name=job_execution_id)
        except ApiException as e:
            if e.status == 404:
                return False
            log.error(f'Cannot handle job {job_id}. Reason: {str(e)}')
            # assume it is running so we don't mess anything
            return True

        try:
            if job.status.phase.lower() == 'running':
                log.info(f'Job {job_id} is already running in pod {job.metadata.name}, with UID {job.metadata.uid}')
                return True
            if job.status.phase.lower() == 'pending':
                log.warning(f'Job {job_id} was created and still pending')
                # TODO: maybe we should run a cleanup for pending jobs after X hours
            else:
                if job.status.phase.lower() == 'succeeded':
                    log.info(f'Job {job_id} has already finished successfully. Deleting the pod...')
                # then it is probably UNKNOWN or in an undesired state
                self.client.delete_namespaced_pod(namespace=self.namespace, name=job_execution_id)
        except AttributeError:
            # assume it is running so we don't mess anything
            return True
        except ApiException as e:
            # this exception can only happen if we tried to delete the pod and couldn't
            # log it and don't let another job come in
            log.error(f'Failed to handle job {job_id} due to pod management error: {str(e)}')
            return True

        return False

    def launch_job(self, job_id, job_execution_id, nuvla_endpoint,
                   nuvla_endpoint_insecure=False, api_key=None, api_secret=None,
                   docker_image=None, **kwargs):

        cmd = '/app/job_executor.py'
        args = f'--api-url https://{nuvla_endpoint} ' \
               f'--api-key {api_key} ' \
               f'--api-secret {api_secret} ' \
               f'--nuvlaedge-fs {FILE_NAMES.root_fs} ' \
               f'--job-id {job_id}'

        if nuvla_endpoint_insecure:
            args += ' --api-insecure'

        image = docker_image if docker_image else self.job_engine_lite_image

        log.info(f'Launch Nuvla job {job_id} using {image} with: {cmd} {args}')

        job = self._job_executor_job_def(image, job_execution_id, cmd, args)

        namespace = self._namespace(**kwargs)
        log.debug('Run job %s in namespace %s', job.to_str(), namespace)
        try:
            self.client_batch_api.create_namespaced_job(namespace, job)
        except Exception as ex:
            log.error('Failed starting job %s in namespace %s', job.to_str(),
                      namespace, exc_info=ex)
            raise ex

    def collect_container_metrics(self, old_version: bool = False) -> List[Dict]:
        """
        Collect container metrics.
        :param old_version:
        :return: List of container metrics
        """
        # TODO: Generalize this method to be able to collect and compute
        #  metrics for all containers running on all nodes, not just the one
        #  where the agent is running.
        node_name = self.host_node_name

        node_info = self.get_node_info(node_name)
        if node_info:
            node_capacity = node_info.status.capacity
            node_cpu_capacity = int(node_capacity['cpu'])
            node_mem_capacity_kib = int(node_capacity['memory'].rstrip('Ki'))
        else:
            raise Exception('Failed getting node info.')

        try:
            pods = self.client.list_pod_for_all_namespaces(
                field_selector=f'spec.nodeName={node_name}'
            )
        except ApiException as ex:
            log.error('Failed listing pods for all namespaces: %s',
                      ex, exc_info=ex)
            return []
        pods_per_ns = {f'{p.metadata.namespace}/{p.metadata.name}': p
                       for p in pods.items}

        try:
            pod_metrics_list = \
                client.CustomObjectsApi().list_cluster_custom_object(
                    "metrics.k8s.io", "v1beta1", "pods")
        except ApiException as ex:
            log.error('Failed listing pod metrics: %s', ex)
            return []
        out = []
<<<<<<< HEAD
        pod_metrics = client.CustomObjectsApi() \
            .list_cluster_custom_object("metrics.k8s.io", "v1beta1", "pods")
        for pod in pod_metrics.get('items', []):
=======
        for pod in pod_metrics_list.get('items', []):
>>>>>>> 89a9fe95
            short_identifier = f"{pod['metadata']['namespace']}/{pod['metadata']['name']}"
            if short_identifier not in pods_per_ns:
                continue

            for cstats in pod.get('containers', []):
                try:
                    metrics = self._container_metrics(
                        pods_per_ns[short_identifier],
                        cstats,
                        node_cpu_capacity,
                        node_mem_capacity_kib)
                    out.append(metrics)
                except Exception as ex:
                    log.error('Failed collecting metrics for container %s in pod %s: %s',
                              cstats['name'], pod['metadata']['name'], ex)

        return out

    def _container_metrics(self, pod: client.V1Pod, cstats: dict,
                           node_cpu_capacity: int, node_mem_capacity_kib: int):
        """
        Collect container metrics
        :req-un [::id
                 ::name]
        :opt-un [
                 ::restart-count

                 ::container-status ;; old
                 ::state

                 ::created-at
                 ::started-at

                 ::image

                 :container/status

                 ::cpu-limit

                 ::cpu-percent ;; old
                 ::cpu-capacity
                 ::cpu-usage

                 ::mem-usage
                 ::mem-limit
                 ::mem-usage-limit ;; old
                 ::mem-percent     ;; old

                 ::disk-in
                 ::disk-out
                 ::blk-in-out ;; old

                 ::net-in
                 ::net-out
                 ::net-in-out ;; old
                 ]
        :param pod_name:
        :param cstats:
        :param node_cpu_capacity:
        :param node_mem_capacity_kib:
        :param pods_per_ns:
        :param short_identifier:
        :return:
        """

        pod_name = pod.metadata.name

        metrics = {}

        # Metadata
        for cs in cstats['status']['container_statuses']:
            if cs['name'] == cstats['name']:
                metrics = {
                    'id': cs['container_id'],
                    'name': f"{pod_name}/{cstats['name']}"
                }
                for k, v in cs['state'].items():
                    if v:
                        metrics['container-status'] = k
                        break

                metrics['restart-count'] = int(cs['restart_count'] or 0)
                break
        for cstat in pod.status.container_statuses:
            if cstat.name == cstats['name']:
                for k, v in cstat.state.to_dict().items():
                    if v:
                        metrics['container-status'] = k
                        break

                metrics['restart-count'] = int(cstat.restart_count or 0)

        # CPU
        container_cpu_usage = int(cstats['usage']['cpu'].rstrip('n'))
        # units come in nanocores
        metrics['cpu-percent'] = "%.2f" % round(
            container_cpu_usage * 100 / (node_cpu_capacity * 1000000000), 2)
        # MEM
        mem_usage_kib = int(cstats['usage']['memory'].rstrip('Ki'))
        # units come in Ki
        metrics['mem-percent'] = "%.2f" % round(
            mem_usage_kib * 100 / node_mem_capacity_kib, 2)
        metrics['mem-usage-limit'] = \
            f"{round(mem_usage_kib / 1024, 1)}MiB / {round(node_mem_capacity_kib / 1024, 1)}MiB"
        # FIXME: implement net and disk metrics collection.
        net_in, net_out = self._container_metrics_net()
        blk_in, blk_out = self._container_metrics_block()
        metrics.update({'net-in-out': f"{round(net_in, 1)}MB / {round(net_out, 1)}MB",
                        'blk-in-out': f"{round(blk_in, 1)}MB / {round(blk_out, 1)}MB"})
        return metrics

    def get_installation_parameters(self) -> dict:
        nuvlaedge_deployments = \
            self.client_apps.list_namespaced_deployment(
                namespace=self.namespace, label_selector=util.base_label).items

        environment = self._extract_environment_variables(nuvlaedge_deployments)
        unique_env = list(filter(None, set(environment)))

        return {'project-name': self.namespace,
                'environment': unique_env}

    def _extract_environment_variables(self, deployments) -> list:
        environment = []
        for dep in deployments:
            for container in dep.spec.template.spec.containers:
                if container.env:
                    environment.extend(self._process_container_env(container.env))
        return environment

    @staticmethod
    def _process_container_env(env) -> list:
        return [f'{env_var.name}={env_var.value}' for env_var in env 
                if not hasattr(env_var, 'value_from')]

    def read_system_issues(self, node_info):
        errors = []
        warnings = []
        # TODO: is there a way to get any system errors from the k8s API?
        # The cluster-info dump reports a lot of stuff but is all verbose

        return errors, warnings

    def get_node_id(self, node_info):
        return node_info.metadata.name

    def get_cluster_id(self, node_or_cluster_info_not_used,
                       default_cluster_name=None):
        # FIXME: https://github.com/kubernetes/kubernetes/issues/44954 It's not
        #        possible to get K8s cluster name or id.
        log.warning('Unable to get K8s cluster id. See https://github.com/kubernetes/kubernetes/issues/44954')
        return default_cluster_name

    def get_cluster_managers(self):
        managers = []
        for n in self.list_nodes():
            for label in n.metadata.labels:
                if 'node-role' in label and 'master' in label:
                    managers.append(n.metadata.name)

        return managers

    def get_host_architecture(self, node_info):
        return node_info.status.node_info.architecture

    def get_hostname(self, node_info=None):
        return self.host_node_name

    def get_client_version(self):
        # IMPORTANT: this is only implemented for this k8s client class
        return self.get_node_info().status.node_info.kubelet_version

    def get_kubelet_version(self):
        # IMPORTANT: this is only implemented for this k8s client class
        return self.get_node_info().status.node_info.kubelet_version

    def get_cluster_join_address(self, node_id):
        # NOT IMPLEMENTED for k8s installations
        pass

    def is_node_active(self, node):
        if any(list(map(lambda n: n.type == 'Ready' and n.status == 'True', node.status.conditions))):
            return node.metadata.name

        return None

    def get_container_plugins(self):
        # TODO
        # doesn't seem to be available from the API
        return None

    def define_nuvla_infra_service(self, api_endpoint: str, client_ca=None,
                                   client_cert=None, client_key=None) -> dict:
        if api_endpoint:
            infra_service = {
                "kubernetes-endpoint": api_endpoint
            }

            if client_ca and client_cert and client_key:
                infra_service["kubernetes-client-ca"] = client_ca
                infra_service["kubernetes-client-cert"] = client_cert
                infra_service["kubernetes-client-key"] = client_key

            return infra_service
        return {}

    def get_partial_decommission_attributes(self) -> list:
        # TODO: implement.
        return []

    def infer_if_additional_coe_exists(self, fallback_address: str=None) -> dict:
        # For k8s installations, we might want to see if there's also Docker running alongside
        # TODO: implement if deemed needed. I don't think discovery of other
        #       COE is needed (KS).
        return {}

    def get_all_nuvlaedge_components(self) -> list:

        return self.list_deployments()

    def _namespace(self, **kwargs):
        return kwargs.get('namespace', self.namespace)

    def _wait_pod_in_phase(self, namespace: str, name: str, phase: str, wait_sec=60):
        ts_stop = time.time() + wait_sec
        while True:
            pod: client.V1Pod = self.client.read_namespaced_pod(name, namespace)
            if phase == pod.status.phase:
                return
            log.info(f'Waiting pod {phase}: {namespace}:{name} till {ts_stop}')
            if ts_stop <= time.time():
                raise TimeoutException(f'Pod is not {phase} after {wait_sec} sec')
            time.sleep(self.WAIT_SLEEP_SEC)

    def _wait_pod_deleted(self, namespace: str, name: str, wait_sec=60):
        ts_stop = time.time() + wait_sec
        while True:
            try:
                self.client.read_namespaced_pod(name, namespace)
            except ApiException as ex:
                if ex.reason == 'Not Found':
                    return
            log.info(f'Deleting pod: {namespace}:{name} till {ts_stop}')
            if ts_stop <= time.time():
                raise TimeoutException(f'Pod is still not deleted after {wait_sec} sec')
            time.sleep(self.WAIT_SLEEP_SEC)

    @staticmethod
    def _to_k8s_obj_name(name: str) -> str:
        return name.replace('_', '-').replace('/', '-')

    def _container_def(self, image, name,
                       volume_mounts: List[client.V1VolumeMount] | None,
                       command: str = None,
                       image_pull_policy: str = DEFAULT_IMAGE_PULL_POLICY,
                       args: str = None) -> client.V1Container:

        args = args.split() if args else None
        command = command.split() if command else None

        return client.V1Container(image=image,
                                  name=name,
                                  command=command,
                                  volume_mounts=volume_mounts,
                                  image_pull_policy=self.get_image_pull_policy(image_pull_policy),
                                  args=args)

    @staticmethod
    def _pod_spec(container: client.V1Container,
                  network: str = None,
                  volumes: List[client.V1Volume] = None,
                  **kwargs) -> client.V1PodSpec:
        return client.V1PodSpec(containers=[container],
                                host_network=(network == 'host'),
                                restart_policy=kwargs.get('restart_policy'),
                                volumes=volumes)

    @staticmethod
    def _pod_template_spec(name: str,
                           pod_spec: client.V1PodSpec) -> client.V1PodTemplateSpec:
        return client.V1PodTemplateSpec(spec=pod_spec,
                                        metadata=client.V1ObjectMeta(name=name))

    def _ne_db_hostpath(self):
        return os.path.join(self.NE_DB_ROOT_HOSTPATH,
                            self.get_nuvlaedge_project_name(util.default_project_name),
                            'data')

    def _volume_mount_ne_db(self) -> (client.V1Volume, client.V1VolumeMount):
        volume_name = 'ne-db'
        host_path = self._ne_db_hostpath()
        log.info("Binding host path %s to volume %s", host_path, volume_name)
        pod_volume = client.V1Volume(
            name=volume_name,
            host_path=client.V1HostPathVolumeSource(path=host_path))

        container_volume_mount = client.V1VolumeMount(name=volume_name,
                                                      mount_path=self.NE_DB_CONTAINER_PATH,
                                                      read_only=True)

        return pod_volume, container_volume_mount

    def _pod_def(self, image, name,
                 command: str = None,
                 args: str = None,
                 network: str = None,
                 mount_ne_db: bool = False,
                 image_pull_policy: str = DEFAULT_IMAGE_PULL_POLICY,
                 **kwargs) -> client.V1Pod:

        pod_spec = self._pod_spec_with_container(image, name,
                                                 command, args,
                                                 network, mount_ne_db,
                                                 image_pull_policy=image_pull_policy,
                                                 **kwargs)
        return client.V1Pod(
            metadata=client.V1ObjectMeta(name=name, annotations={}),
            spec=pod_spec)

    def _pod_spec_with_container(self, image: str, name: str,
                                 command: str = None,
                                 args: str = None,
                                 network: str = None,
                                 mount_ne_db: bool = False,
                                 image_pull_policy: str = DEFAULT_IMAGE_PULL_POLICY,
                                 **kwargs):

        container_volume_mounts, pod_volumes = None, None
        if mount_ne_db:
            ne_db_volume, ne_db_volume_mount = self._volume_mount_ne_db()
            container_volume_mounts = [ne_db_volume_mount]
            pod_volumes = [ne_db_volume]

        container = self._container_def(image, name,
                                        volume_mounts=container_volume_mounts,
                                        command=command,
                                        image_pull_policy=image_pull_policy,
                                        args=args)

        return self._pod_spec(container,
                              network=network,
                              volumes=pod_volumes,
                              **kwargs)

    def _job_def(self, image, name,
                 command: str = None,
                 args: str = None,
                 network: str = None,
                 mount_ne_db: bool = False,
                 image_pull_policy: str = DEFAULT_IMAGE_PULL_POLICY,
                 **kwargs) -> client.V1Job:

        pod_spec = self._pod_spec_with_container(image, name,
                                                 command, args,
                                                 network, mount_ne_db,
                                                 image_pull_policy=image_pull_policy,
                                                 **kwargs)

        job_spec = client.V1JobSpec(template=self._pod_template_spec(name, pod_spec))

        job_spec.backoff_limit = kwargs.get('backoff_limit', JOB_BACKOFF_LIMIT)

        job_spec.ttl_seconds_after_finished = kwargs.get(
            'ttl_seconds_after_finished', JOB_TTL_SECONDS_AFTER_FINISHED)

        return client.V1Job(api_version="batch/v1",
                            kind="Job",
                            metadata=client.V1ObjectMeta(name=name),
                            spec=job_spec)

    def _job_executor_job_def(self, image, name, cmd, args):
        return self._job_def(image, self._to_k8s_obj_name(name),
                             command=cmd, args=args,
                             mount_ne_db=True,
                             restart_policy='Never',
                             image_pull_policy=self.job_image_pull_policy)

    def container_run_command(self, image, name,
                              command: str = None,
                              args: str = None,
                              network: str = None,
                              remove: bool = True,
                              no_output=False,
                              **kwargs) -> str:
        name = self._to_k8s_obj_name(name)

        # To comply with docker, try to retrieve entrypoint when there is
        # no command (k8s entrypoint) defined
        command = command or kwargs.get('entrypoint')
        image_pull_policy = kwargs.get('image_pull_policy', DEFAULT_IMAGE_PULL_POLICY)

        pod = self._pod_def(image, name,
                            command=command,
                            args=args,
                            network=network,
                            image_pull_policy=image_pull_policy,
                            **kwargs)

        namespace = self._namespace(**kwargs)

        log.info('Run pod %s in namespace %s', pod.to_str(), namespace)
        try:
            self.client.create_namespaced_pod(namespace, pod)
            if no_output:
                return ''
        except ApiException as ex:
            log.error('Failed to create %s:%s: %s', namespace, name, ex, exc_info=ex)
            return ''
        try:
            self._wait_pod_in_phase(namespace, name, 'Running')
        except TimeoutException as ex:
            log.warning(ex)
            return ''
        output = self.client.read_namespaced_pod_log(
            name,
            namespace,
            _preload_content=False,
            timestamps=False).data.decode('utf8')
        if remove:
            self.container_remove(name, **kwargs)
        return output

    def container_remove(self, name: str, **kwargs):
        """
        Interprets `name` as the name of the pod and removes it (which
        effectively removes all the containers in the pod).

        :param name:
        :param kwargs:
        :return:
        """
        name = self._to_k8s_obj_name(name)
        namespace = self._namespace(**kwargs)
        try:
            log.info(f'Deleting pod {namespace}:{name}')
            self.client.delete_namespaced_pod(name, namespace)
            self._wait_pod_deleted(namespace, name)
        except ApiException as ex:
            log.warning('Failed removing pod %s in %s: %s', name, namespace, ex.reason)
        except TimeoutException as ex_timeout:
            log.warning('Timeout waiting for pod to be deleted: %s', ex_timeout)

    def _container_metrics_net(self):
        # FIXME: implement. Not clear how to get Rx/Tx metrics.
        return 0, 0

    def _container_metrics_block(self):
        # FIXME: implement. Not clear how to get the block IO.
        return 0, 0

    def get_current_container_id(self) -> str:
        # TODO
        return ''

    def get_nuvlaedge_project_name(self, default_project_name=None) -> str:
        return os.getenv('MY_NAMESPACE', default_project_name)

    @property
    def current_image(self) -> str:
        return os.getenv('NUVLAEDGE_IMAGE')<|MERGE_RESOLUTION|>--- conflicted
+++ resolved
@@ -354,13 +354,7 @@
             log.error('Failed listing pod metrics: %s', ex)
             return []
         out = []
-<<<<<<< HEAD
-        pod_metrics = client.CustomObjectsApi() \
-            .list_cluster_custom_object("metrics.k8s.io", "v1beta1", "pods")
-        for pod in pod_metrics.get('items', []):
-=======
         for pod in pod_metrics_list.get('items', []):
->>>>>>> 89a9fe95
             short_identifier = f"{pod['metadata']['namespace']}/{pod['metadata']['name']}"
             if short_identifier not in pods_per_ns:
                 continue
