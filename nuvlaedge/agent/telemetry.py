# -*- coding: utf-8 -*-

""" NuvlaEdge Telemetry

It takes care of updating the NuvlaEdge status
resource in Nuvla.
"""

import datetime
import inspect
import json
import logging
import os
from typing import Dict, NoReturn, List
import socket
import time

import psutil
import paho.mqtt.client as mqtt
from nuvlaedge.common.constant_files import FILE_NAMES

from nuvlaedge.agent.common import util
from nuvlaedge.agent.common.nuvlaedge_common import NuvlaEdgeCommon
from nuvlaedge.agent.monitor.edge_status import EdgeStatus
from nuvlaedge.agent.monitor.components import get_monitor, active_monitors
from nuvlaedge.agent.monitor import Monitor
from nuvlaedge.agent.orchestrator import COEClient


class MonitoredDict(dict):
    """
    Subclass of dict that use logging.debug to inform when a change is made.
    """

    def __init__(self, name, *args, **kwargs):
        self.name = name
        dict.__init__(self, *args, **kwargs)
        self._log_caller()
        logging.debug(f'{self.name} __init__: args: {args}, kwargs: {kwargs}')

    def _log_caller(self):
        stack = inspect.stack()
        cls_fn_name = stack[1].function
        caller = stack[2]
        cc = caller.code_context
        code_context = cc[0] if cc and len(cc) >= 1 else ''
        logging.debug(
            f'{self.name}.{cls_fn_name} called by {caller.filename}:{caller.lineno} '
            f'{caller.function} {code_context}')

    def __setitem__(self, key, value):
        dict.__setitem__(self, key, value)
        self._log_caller()
        logging.debug(f'{self.name} set {key} = {value}')

    def __repr__(self):
        return '%s(%s)' % (type(self).__name__, dict.__repr__(self))

    def update(self, *args, **kwargs):
        dict.update(self, *args, **kwargs)
        self._log_caller()
        logging.debug(f'{self.name} update: args: {args}, kwargs: {kwargs}')
        logging.debug(f'{self.name} updated: {self}')


class Telemetry(NuvlaEdgeCommon):
    """ The Telemetry class, which includes all methods and
    properties necessary to categorize a NuvlaEdge and send all
    data into the respective NuvlaEdge status at Nuvla

    Attributes:
        data_volume: path to shared NuvlaEdge data
    """

    def __init__(self,
<<<<<<< HEAD
                 container_runtime: COEClient,
=======
                 coe_client: COEClient,
>>>>>>> dad1c4d0
                 data_volume: str,
                 nuvlaedge_status_id: str,
                 excluded_monitors: str = ''):
        """
        Constructs an Telemetry object, with a status placeholder
        """

        super().__init__(coe_client=coe_client,
                         shared_data_volume=data_volume)

        self.logger: logging.Logger = logging.getLogger('Telemetry')
        self.nb_status_id = nuvlaedge_status_id

        self.status_default = {
            'resources': None,
            'status': None,
            'status-notes': None,
            'nuvlabox-api-endpoint': None,
            'operating-system': None,
            'architecture': None,
            'ip': None,
            'last-boot': None,
            'hostname': None,
            'docker-server-version': None,
            'gpio-pins': None,
            'nuvlabox-engine-version': None,
            'inferred-location': None,
            'vulnerabilities': None,
            'node-id': None,
            'cluster-id': None,
            'cluster-managers': None,
            'cluster-nodes': None,
            'cluster-node-role': None,
            'installation-parameters': None,
            'swarm-node-cert-expiry-date': None,
            'host-user-home': None,
            'orchestrator': None,
            'network': None,
            'cluster-join-address': None,
            'temperatures': None,
            'container-plugins': None,
            'kubelet-version': None,
            'current-time': '',
            'id': None,
            'components': None
        }
        self._status = MonitoredDict('Telemetry.status', self.status_default.copy())
        self._status_on_nuvla = MonitoredDict('Telemetry.status_on_nuvla')

        self.mqtt_telemetry = mqtt.Client()

        self.edge_status: EdgeStatus = EdgeStatus()

        self.excluded_monitors: List[str] = excluded_monitors.replace("'", "").split(',')
        self.logger.info(f'Excluded monitors received in Telemetry'
                         f' {self.excluded_monitors}')
        self.monitor_list: Dict[str, Monitor] = {}
        self.initialize_monitors()

    def initialize_monitors(self) -> NoReturn:
        """
        Auxiliary function to extract some control from the class initialization
        It gathers the available monitors and initializes them saving the reference into
        the monitor_list attribute of Telemtry
        """
        for mon in active_monitors:
            if mon.split('_')[0] in self.excluded_monitors:
                continue
            self.monitor_list[mon] = (get_monitor(mon)(mon, self, True))

    @property
    def status_on_nuvla(self):
        return self._status_on_nuvla

    @status_on_nuvla.setter
    def status_on_nuvla(self, value):
        """ Agent status setter """
        self._status_on_nuvla = MonitoredDict('Telemetry.status_on_nuvla', value)
        caller = inspect.stack()[1]
        logging.debug(f'Telemetry.status_on_nuvla setter called by {caller.filename}:'
                      f'{caller.lineno} {caller.function} {caller.code_context}')
        logging.debug(f'Telemetry.status_on_nuvla updated: {value}')

    @property
    def status(self):
        """ Current agent status getter """
        return self._status

    @status.setter
    def status(self, value):
        self._status = MonitoredDict('Telemetry.status', value)
        caller = inspect.stack()[1]
        logging.debug(f'Telemetry.status setter called by '
                      f'{caller.filename}:{caller.lineno} {caller.function} '
                      f'{caller.code_context}')
        logging.debug(f'Telemetry.status updated: {value}')

    def send_mqtt(self, nuvlaedge_status, cpu=None, ram=None, disks=None, energy=None):
        """ Gets the telemetry data and send the stats into the MQTT broker

        :param nuvlaedge_status: full dump of the NB status {}
        :param cpu: tuple (capacity, load)
        :param ram: tuple (capacity, used)
        :param disks: list of {device: partition_name, capacity: value, used: value}
        :param energy: energy consumption metric
        """

        try:
            self.mqtt_telemetry.connect(self.mqtt_broker_host, self.mqtt_broker_port,
                                        self.mqtt_broker_keep_alive)
        except ConnectionRefusedError:
            logging.warning("Connection to NuvlaEdge MQTT broker refused")
            self.mqtt_telemetry.disconnect()
            return
        except socket.timeout:
            logging.warning(f'Timed out while trying to send telemetry to Data Gateway at'
                            f' {self.mqtt_broker_host}')
            return
        except socket.gaierror:
            logging.warning("The NuvlaEdge MQTT broker is not reachable...trying again"
                            " later")
            self.mqtt_telemetry.disconnect()
            return

        os.system(f"mosquitto_pub -h {self.mqtt_broker_host} -t nuvlaedge-status "
                  f"-m '{json.dumps(nuvlaedge_status)}'")

        if cpu:
            # e1 = self.mqtt_telemetry.publish("cpu/capacity", payload=str(cpu[0]))
            # e2 = self.mqtt_telemetry.publish("cpu/load", payload=str(cpu[1]))
            # ISSUE: for some reason, the connection is lost after publishing with
            # paho-mqtt

            # using os.system for now

            os.system(f"mosquitto_pub -h {self.mqtt_broker_host} -t cpu "
                      f"-m '{json.dumps(ram)}'")

        if ram:
            # self.mqtt_telemetry.publish("ram/capacity", payload=str(ram[0]))
            # self.mqtt_telemetry.publish("ram/used", payload=str(ram[1]))
            # same issue as above
            os.system(f"mosquitto_pub -h {self.mqtt_broker_host} -t ram "
                      f"-m '{json.dumps(ram)}'")

        if disks:
            for dsk in disks:
                # self.mqtt_telemetry.publish("disks", payload=json.dumps(dsk))
                # same issue as above
                os.system(f"mosquitto_pub -h {self.mqtt_broker_host} -t disks "
                          f"-m '{json.dumps(dsk)}'")

        if energy:
            # self.mqtt_telemetry.publish("ram/capacity", payload=str(ram[0]))
            # self.mqtt_telemetry.publish("ram/used", payload=str(ram[1]))
            # same issue as above
            os.system(f"mosquitto_pub -h {self.mqtt_broker_host} "
                      f"-t energy -m '{json.dumps(energy)}'")

        # self.mqtt_telemetry.disconnect()

    def set_status_operational_status(self, body: dict, node: dict):
        """
        Gets and sets the operational status and status_notes for the nuvlaedge-status

        :param body: payload for the nuvlaedge-status update request
        :param node: information about the underlying COE node
        """
        operational_status_notes = self.get_operational_status_notes()
        operational_status = self.get_operational_status()

        system_errors, system_warnings = self.coe_client.read_system_issues(node)

        operational_status_notes += system_errors + system_warnings
        if system_errors:
            operational_status = 'DEGRADED'

        if not self.installation_home:
            operational_status_notes.append(
                "HOST_HOME not defined - SSH key management will not be functional")

        body.update({
            "status": operational_status,
            "status-notes": operational_status_notes,
        })

    def update_monitors(self, status_dict):
        """
        Watchdog function for monitor class updating
        Args:
            status_dict: dictionary containing the report for Nuvla to be updated by
            each monitor
        """
        monitor_process_time: Dict = {}

        for monitor_name, it_monitor in self.monitor_list.items():
            self.logger.debug(f' --- Monitor: {it_monitor.name} -- '
                                f'Threaded: {it_monitor.is_thread} -- '
                                f'Alive: {it_monitor.is_alive()}-')

            if it_monitor.is_thread and not it_monitor.is_alive():
                if it_monitor.ident:
                    it_monitor.join()
                    self.logger.warning(f'Monitor {monitor_name} offline. '
                                        f'Re-initializing...')
                    self.monitor_list[monitor_name] = \
                        get_monitor(monitor_name)(monitor_name, self, True)

                self.logger.info(f'Starting monitor {it_monitor.name} '
                                 f'thread for first time')
                it_monitor.start()

            else:
                if not it_monitor.is_alive():
                    init_time: float = time.time()

                    try:
                        it_monitor.update_data()
                        it_monitor.updated = True
                    except Exception as ex:
                        self.logger.exception(f'Something went wrong updating monitor '
                                              f'{monitor_name}. Error: {ex}', ex)

                    monitor_process_time[it_monitor.name] = time.time() - init_time

        self.logger.debug(f'Monitors processing time '
                          f'{json.dumps(monitor_process_time, indent=4)}')

        # Retrieve monitoring data
        for it_monitor in self.monitor_list.values():
            try:
                if it_monitor.updated:
                    it_monitor.populate_nb_report(status_dict)
                else:
                    self.logger.info(f'Data not updated yet in monitor '
                                     f'{it_monitor.name}')
            except Exception as ex:
                self.logger.exception(f'Error retrieving data from monitor '
                                      f'{it_monitor.name}.', ex)

    def get_status(self):
        """ Gets several types of information to populate the NuvlaEdge status """

        status_for_nuvla = self.status_default.copy()
        # Update monitor objects
        self.update_monitors(status_for_nuvla)

        node_info = self.coe_client.get_node_info()
        # - STATUS attrs
        self.set_status_operational_status(status_for_nuvla, node_info)

        # - CURRENT TIME attr
        status_for_nuvla['current-time'] = \
            datetime.datetime.utcnow().isoformat().split('.')[0] + 'Z'

        # Publish the telemetry into the Data Gateway
        all_status = status_for_nuvla.copy()
        try:
            # Try to retrieve data if available
            self.send_mqtt(
                status_for_nuvla,
                status_for_nuvla.get('resources', {}).get('cpu', {}).get('raw-sample'),
                status_for_nuvla.get('resources', {}).get('ram', {}).get('raw-sample'),
                status_for_nuvla.get('resources', {}).get('disks', []))

            # get all status for internal monitoring
            all_status.update({
                "cpu-usage": psutil.cpu_percent(),
                "cpu-load": status_for_nuvla.get('resources', {}).get('cpu', {}).get('load'),
                "disk-usage": psutil.disk_usage("/")[3],
                "memory-usage": psutil.virtual_memory()[2],
                "cpus": status_for_nuvla.get('resources', {}).get('cpu', {}).get('capacity'),
                "memory": status_for_nuvla.get('resources', {}).get('ram', {}).get('capacity'),
                "disk": int(psutil.disk_usage('/')[0] / 1024 / 1024 / 1024)
            })
        except AttributeError as ex:
            self.logger.warning('Resources information not ready yet.')
            self.logger.debug(ex, exc_info=True)

        return status_for_nuvla, all_status

    @staticmethod
    def diff(previous_status, current_status):
        """
        Compares the previous status with the new one and discover the minimal changes
        """

        items_changed_or_added = {}
        attributes_to_delete = set(previous_status.keys()) - set(current_status.keys())

        for key, value in current_status.items():
            if value is None:
                attributes_to_delete.add(key)
            elif value != previous_status.get(key):
                items_changed_or_added[key] = value

        return items_changed_or_added, attributes_to_delete

    def update_status(self):
        """ Runs a cycle of the categorization, to update the NuvlaEdge status """
        new_status, all_status = self.get_status()
        self.logger.debug(f'Updating nuvla status on time '
                          f'{new_status.get("current-time")}')

        # write all status into the shared volume for the other
        # components to re-use if necessary
        util.atomic_write(FILE_NAMES.NUVLAEDGE_STATUS_FILE,
                          json.dumps(all_status), encoding='UTF-8')

        self.status.update(new_status)

    def get_vpn_ip(self):
        """ Discovers the NuvlaEdge VPN IP  """

        if FILE_NAMES.VPN_IP_FILE.exists() and FILE_NAMES.VPN_IP_FILE.stat().st_size != 0:
            with FILE_NAMES.VPN_IP_FILE.open('r') as vpn_file:
                return vpn_file.read().splitlines()[0]
        else:
            logging.warning("Cannot infer the NuvlaEdge VPN IP!")
            return None<|MERGE_RESOLUTION|>--- conflicted
+++ resolved
@@ -73,11 +73,7 @@
     """
 
     def __init__(self,
-<<<<<<< HEAD
-                 container_runtime: COEClient,
-=======
                  coe_client: COEClient,
->>>>>>> dad1c4d0
                  data_volume: str,
                  nuvlaedge_status_id: str,
                  excluded_monitors: str = ''):
