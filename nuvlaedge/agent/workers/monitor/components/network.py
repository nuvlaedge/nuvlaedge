--- conflicted
+++ resolved
@@ -407,7 +407,6 @@
         for updater in self.updaters:
             updater()
 
-<<<<<<< HEAD
     def populate_nb_report(self, nuvla_report: dict):
         """
         Network report structure:
@@ -439,9 +438,6 @@
         if not nuvla_report.get('resources'):
             nuvla_report['resources'] = {}
 
-=======
-    def populate_telemetry_payload(self):
->>>>>>> d9058fc5
         it_traffic: list = [x.dict(by_alias=True, exclude={'ips', 'default_gw'})
                             for _, x in self.data.interfaces.items()]
 
@@ -450,24 +446,25 @@
                                     'ips': [ip.dict() for ip in obj.ips]}
                                    for name, obj in self.data.interfaces.items()]
 
-        self.telemetry_data.network = it_report
+        nuvla_report['network'] = it_report
 
         if it_traffic:
-            self.telemetry_data.resources = {
-                'net-stats': it_traffic
-            }
+            nuvla_report['resources']['net-stats'] = it_traffic
 
         if self.data.ips.vpn:
-            self.telemetry_data.ip = str(self.data.ips.vpn)
-            return
+            nuvla_report['ip'] = str(self.data.ips.vpn)
+            return str(self.data.ips.vpn)
 
         if self.data.ips.local:
-            self.telemetry_data.ip = str(self.data.ips.local)
-            return
+            nuvla_report['ip'] = str(self.data.ips.local)
+            return str(self.data.ips.local)
 
         if self.data.ips.public:
-            self.telemetry_data.ip = str(self.data.ips.public)
-            return
+            nuvla_report['ip'] = str(self.data.ips.public)
+            return str(self.data.ips.public)
 
         if self.data.ips.swarm:
-            self.telemetry_data.ip = str(self.data.ips.swarm)+            nuvla_report['ip'] = str(self.data.ips.swarm)
+            return str(self.data.ips.swarm)
+
+        return None