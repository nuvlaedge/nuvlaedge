--- conflicted
+++ resolved
@@ -264,20 +264,7 @@
         logger.exception("Failed to discover BT devices", e)
 
     ble_devices = {}
-<<<<<<< HEAD
-
-=======
-    # TODO: implement reliable BLE discovery that works for RPi
-    # try:
-    #     # dict
-    #     bleDevices = bleDeviceDiscovery()
-    #     logger.info(bleDevices)
-    # except:
-    #     bleDevices = {}
-    #     logger.exception("Failed to discover BLE devices")
-
-    # get formatted list of bt devices [{},...]
->>>>>>> 7a80ae22
+
     bluetooth = compare_bluetooth(bluetooth_devices, ble_devices)
     if len(bluetooth) > 0:
         for device in bluetooth:
@@ -295,7 +282,7 @@
 
 def main():
     parse_arguments_and_initialize_logging('Bluetooth Peripheral')
-    
+
     logger.info('Starting bluetooth manager')
 
     bluetooth_peripheral: Peripheral = Peripheral('bluetooth')
