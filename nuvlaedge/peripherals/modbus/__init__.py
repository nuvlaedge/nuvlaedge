#!/usr/bin/env python3

# -*- coding: utf-8 -*-

"""NuvlaEdge Peripheral Manager Modbus

This service takes care of the discovery and overall
management of Modbus peripherals that are attached to
the NuvlaEdge.

It provides:
 - automatic discovery and reporting of Modbus peripherals
 - data gateway capabilities for Modbus (see docs)
 - modbus2mqtt on demand
"""

import socket
import struct
import os
import logging
import sys
import json
import xmltodict

from nuvlaedge.peripherals.peripheral import Peripheral
from nuvlaedge.common.nuvlaedge_config import parse_arguments_and_initialize_logging


logger = logging.getLogger(__name__)


def get_default_gateway_ip():
    """ Get the default gateway IP

    :returns IP of the default gateway
    """

    logger.info("Retrieving gateway IP...")

    with open("/proc/net/route") as route:
        for line in route:
            fields = line.strip().split()
            if fields[1] != '00000000' or not int(fields[3], 16) & 2:
                continue

            return socket.inet_ntoa(struct.pack("<L", int(fields[2], 16)))


def scan_open_ports(host, modbus_nse="modbus-discover.nse", xml_file="/tmp/nmap_scan.xml"):
    """ Uses nmap to scan all the open ports in the NuvlaEdge.
        Writes the output into an XML file.

    :param host: IP of the host to be scanned
    :param modbus_nse: nmap NSE script for modbus service discovery
    :param xml_file: XML filename where to write the nmap output

    :returns XML filename where to write the nmap output
    """

<<<<<<< HEAD
    logger.info("Scanning open ports...")
    ports_range = "-p-"
    # FIXME we could determine which port to target based on the configuration of the nmap script?
    # Saves scanning all those open ports?
    # the default gateway for kubernetes is the CNI gateway. All kubernetes pods will be in this namespace...
    if os.getenv('KUBERNETES_SERVICE_HOST'):
        host = host + "/24" # set the host to CIDR range
        # check if a MY_HOST_NODE_IP has been defined
        if os.getenv('MY_HOST_NODE_IP'):
            host = host + ' ' + os.getenv('MY_HOST_NODE_IP')
        logging.info('The host list in k8ss has been set to:\n%s',host)

    command = \
        "nmap --script {} --script-args='modbus-discover.aggressive=true' {} {} -T4 -oX {} > /dev/null"\
=======
    logger.info(f"Scanning ModBus ports in address {host}")

    command = "nmap --script {} --script-args='modbus-discover.aggressive=true' -p- {} -T4 -oX {} > /dev/null"\
>>>>>>> 460a5cd4
        .format(modbus_nse,
                ports_range,
                host,
                xml_file)

    logger.info('Generated command:\n%s',command) # FIXME

    os.system(command)

    return xml_file

def parse_modbus_peripherals(namp_xml_output):
    """ Uses the output from the nmap port scan to find modbus
    services.
    Plain output example:

        PORT    STATE SERVICE
        502/tcp open  modbus
        | modbus-discover:
        |   sid 0x64:
        |     Slave ID data: \xFA\xFFPM710PowerMeter
        |     Device identification: Schneider Electric PM710 v03.110
        |   sid 0x96:
        |_    error: GATEWAY TARGET DEVICE FAILED TO RESPONSE

    :returns List of modbus devices"""

    namp_odict = xmltodict.parse(namp_xml_output, process_namespaces=True)

    modbus = []
    try:
        all_ports = namp_odict['nmaprun']['host']['ports']['port']
    except KeyError:
        logger.warning("Cannot find any open ports in this NuvlaEdge")
        return modbus
    except Exception as e:
        logger.exception("Unknown error while processing ports scan", e)
        return modbus

    for port in all_ports:
        if 'service' not in port or port['service']['@name'] != "modbus":
            continue

        modbus_device_base = {
            "interface": port['@protocol'].upper() if "@protocol" in port else None,
            "port": int(port["@portid"]) if "@portid" in port else None,
            "available": True if port['state']['@state'] == "open" else False
        }

        output = port['script']['table']
        if not isinstance(output, list):
            output = [output]

        for address in output:
            slave_id = int(address['@key'].split()[1], 16)
            elements_list = address['elem']
            classes = None
            device_identification = None
            for elem in elements_list:
                if elem['@key'] == "Slave ID data":
                    classes = [str(elem.get('#text'))]
                elif elem['@key'] == 'Device identification':
                    device_identification = elem.get('#text')
                else:
                    logger.warning("Modbus device with slave ID {} cannot be categorized: {}").format(slave_id,
                                                                                                       elem)
            modbus_device_merge = { **modbus_device_base,
                                    "classes": classes,
                                    "identifier": str(slave_id),
                                    "vendor": device_identification,
                                    "name": "Modbus {}/{} {} - {}".format(modbus_device_base['port'], port.get('@protocol'),
                                                                          ' '.join(classes),
                                                                          slave_id)
                                    }

            modbus_device_final = {k: v for k, v in modbus_device_merge.items() if v is not None}

            # add final modbus device to list of devices
            modbus.append(modbus_device_final)

            logger.info("modbus device found {}".format(modbus_device_final))

    return modbus


def manage_modbus_peripherals(ip_address):
    """ Takes care of posting or deleting the respective
    NB peripheral resources from Nuvla
    :param ip_address:
    """

    # local file naming convention:
    #    modbus.{port}.{interface}.{identifier}

    # Ask the NB agent for all modbus peripherals matching this pattern
    logger.info(f'Starting modbus scan on {ip_address}')
    xml_file = scan_open_ports(ip_address)
    with open(xml_file) as ox:
        namp_xml_output = ox.read()

    logging.info(json.dumps(namp_xml_output))
    all_modbus_devices = parse_modbus_peripherals(namp_xml_output)
<<<<<<< HEAD

=======
>>>>>>> 460a5cd4
    discovered_devices: dict = {}
    for per in all_modbus_devices:
        port = per.get("port", "nullport")
        interface = per.get("interface", "nullinterface")
        identifier = "modbus.{}.{}.{}".format(port, interface, per.get("identifier"))
        # Redefine the identifier
        per['identifier'] = identifier
        discovered_devices[identifier] = per

    return discovered_devices


def main():
    global logger

    parse_arguments_and_initialize_logging('Modbus Peripheral')

    logger = logging.getLogger(__name__)

    gateway_ip = get_default_gateway_ip()

    modbus_peripheral: Peripheral = Peripheral('modbus')

    modbus_peripheral.run(manage_modbus_peripherals, ip_address=gateway_ip)


if __name__ == '__main__':
    main()<|MERGE_RESOLUTION|>--- conflicted
+++ resolved
@@ -56,8 +56,7 @@
 
     :returns XML filename where to write the nmap output
     """
-
-<<<<<<< HEAD
+    
     logger.info("Scanning open ports...")
     ports_range = "-p-"
     # FIXME we could determine which port to target based on the configuration of the nmap script?
@@ -72,11 +71,6 @@
 
     command = \
         "nmap --script {} --script-args='modbus-discover.aggressive=true' {} {} -T4 -oX {} > /dev/null"\
-=======
-    logger.info(f"Scanning ModBus ports in address {host}")
-
-    command = "nmap --script {} --script-args='modbus-discover.aggressive=true' -p- {} -T4 -oX {} > /dev/null"\
->>>>>>> 460a5cd4
         .format(modbus_nse,
                 ports_range,
                 host,
@@ -179,10 +173,7 @@
 
     logging.info(json.dumps(namp_xml_output))
     all_modbus_devices = parse_modbus_peripherals(namp_xml_output)
-<<<<<<< HEAD
-
-=======
->>>>>>> 460a5cd4
+   
     discovered_devices: dict = {}
     for per in all_modbus_devices:
         port = per.get("port", "nullport")
