--- conflicted
+++ resolved
@@ -23,15 +23,12 @@
 # Pydantic version is fixed here and must be synced with the one in the Dockerfile
 pydantic = "2.7.0"
 pydantic-settings = "^2.1.0"
-<<<<<<< HEAD
 requests = "^2.31.0"
 pydantic-core = "2.16.3"
 nuvla-api = "^4.0.0"
-=======
 requests = "2.27.1"
 pydantic-core = "2.18.1"
 nuvla-api = "3.0.9"
->>>>>>> e0142308
 nuvla-job-engine = "^4.0.2"
 docker = "7.0.0"
 kubernetes = "26.1.0"
