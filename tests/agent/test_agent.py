--- conflicted
+++ resolved
@@ -42,15 +42,8 @@
         it_mock = Mock()
         it_mock.installation_home = True
         infra_mock.return_value = it_mock
-<<<<<<< HEAD
         with patch(self.agent_open) as mock_open, patch(self.atomic_write), patch(self.os_makedir):
             self.test_agent.initialize_infrastructure()
-=======
-        # with patch(self.agent_open) as mock_open, patch(self.atomic_write), patch(self.os_makedir):
-        #     self.test_agent.initialize_infrastructure()
-        #     TODO: fix
-        #     self.assertEqual(mock_open.call_count, 1)
->>>>>>> 7a80ae22
 
     @patch('nuvlaedge.agent.agent.Telemetry')
     def test_initialize_telemetry(self, tel_mock):
